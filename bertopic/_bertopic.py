import yaml
import warnings
warnings.filterwarnings("ignore", category=FutureWarning)
warnings.filterwarnings("ignore", category=UserWarning)

try:
    yaml._warnings_enabled["YAMLLoadWarning"] = False
except (KeyError, AttributeError, TypeError) as e:
    pass

import re
import math
import joblib
import inspect
import collections
import numpy as np
import pandas as pd
import scipy.sparse as sp

from tqdm import tqdm
from pathlib import Path
from packaging import version
from tempfile import TemporaryDirectory
from collections import defaultdict, Counter
from scipy.sparse import csr_matrix
from scipy.cluster import hierarchy as sch

# Typing
import sys
if sys.version_info >= (3, 8):
    from typing import Literal
else:
    from typing_extensions import Literal
from typing import List, Tuple, Union, Mapping, Any, Callable, Iterable

# Models
import hdbscan
from umap import UMAP
from sklearn.preprocessing import normalize
from sklearn import __version__ as sklearn_version
from sklearn.cluster import AgglomerativeClustering
from sklearn.metrics.pairwise import cosine_similarity
from sklearn.feature_extraction.text import CountVectorizer, TfidfTransformer

# BERTopic
from bertopic import plotting
from bertopic.cluster import BaseCluster
from bertopic.backend import BaseEmbedder
from bertopic.representation._mmr import mmr
from bertopic.backend._utils import select_backend
from bertopic.vectorizers import ClassTfidfTransformer
from bertopic.representation import BaseRepresentation
from bertopic.dimensionality import BaseDimensionalityReduction
from bertopic.cluster._utils import hdbscan_delegator, is_supported_hdbscan
from bertopic._utils import (
    MyLogger, check_documents_type, check_embeddings_shape,
<<<<<<< HEAD
    check_is_fitted, validate_distance_matrix, get_unique_distances
=======
    check_is_fitted, validate_distance_matrix, select_topic_representation
>>>>>>> ef0b9a99
)
import bertopic._save_utils as save_utils

# Visualization
import plotly.graph_objects as go

logger = MyLogger()
logger.configure("WARNING")


class BERTopic:
    """BERTopic is a topic modeling technique that leverages BERT embeddings and
    c-TF-IDF to create dense clusters allowing for easily interpretable topics
    whilst keeping important words in the topic descriptions.

    The default embedding model is `all-MiniLM-L6-v2` when selecting `language="english"`
    and `paraphrase-multilingual-MiniLM-L12-v2` when selecting `language="multilingual"`.

    Attributes:
        topics_ (List[int]) : The topics that are generated for each document after training or updating
                              the topic model. The most recent topics are tracked.
        probabilities_ (List[float]): The probability of the assigned topic per document. These are
                                      only calculated if a HDBSCAN model is used for the clustering step.
                                      When `calculate_probabilities=True`, then it is the probabilities
                                      of all topics per document.
        topic_sizes_ (Mapping[int, int]) : The size of each topic.
        topic_mapper_ (TopicMapper) : A class for tracking topics and their mappings anytime they are
                                      merged, reduced, added, or removed.
        topic_representations_ (Mapping[int, Tuple[int, float]]) : The top n terms per topic and their respective
                                                                   c-TF-IDF values.
        c_tf_idf_ (csr_matrix) : The topic-term matrix as calculated through c-TF-IDF. To access its respective
                                 words, run `.vectorizer_model.get_feature_names()`  or
                                 `.vectorizer_model.get_feature_names_out()`
        topic_labels_ (Mapping[int, str]) : The default labels for each topic.
        custom_labels_ (List[str]) : Custom labels for each topic.
        topic_embeddings_ (np.ndarray) : The embeddings for each topic. They are calculated by taking the
                                         centroid embedding of each cluster.
        representative_docs_ (Mapping[int, str]) : The representative documents for each topic.

    Examples:

    ```python
    from bertopic import BERTopic
    from sklearn.datasets import fetch_20newsgroups

    docs = fetch_20newsgroups(subset='all')['data']
    topic_model = BERTopic()
    topics, probabilities = topic_model.fit_transform(docs)
    ```

    If you want to use your own embedding model, use it as follows:

    ```python
    from bertopic import BERTopic
    from sklearn.datasets import fetch_20newsgroups
    from sentence_transformers import SentenceTransformer

    docs = fetch_20newsgroups(subset='all')['data']
    sentence_model = SentenceTransformer("all-MiniLM-L6-v2")
    topic_model = BERTopic(embedding_model=sentence_model)
    ```

    Due to the stochastic nature of UMAP, the results from BERTopic might differ
    and the quality can degrade. Using your own embeddings allows you to
    try out BERTopic several times until you find the topics that suit
    you best.
    """
    def __init__(self,
                 language: str = "english",
                 top_n_words: int = 10,
                 n_gram_range: Tuple[int, int] = (1, 1),
                 min_topic_size: int = 10,
                 nr_topics: Union[int, str] = None,
                 low_memory: bool = False,
                 calculate_probabilities: bool = False,
                 seed_topic_list: List[List[str]] = None,
                 zeroshot_topic_list: List[str] = None,
                 zeroshot_min_similarity: float = .7,
                 embedding_model=None,
                 umap_model: UMAP = None,
                 hdbscan_model: hdbscan.HDBSCAN = None,
                 vectorizer_model: CountVectorizer = None,
                 ctfidf_model: TfidfTransformer = None,
                 representation_model: BaseRepresentation = None,
                 verbose: bool = False,
                 ):
        """BERTopic initialization

        Arguments:
            language: The main language used in your documents. The default sentence-transformers
                      model for "english" is `all-MiniLM-L6-v2`. For a full overview of
                      supported languages see bertopic.backend.languages. Select
                      "multilingual" to load in the `paraphrase-multilingual-MiniLM-L12-v2`
                      sentence-transformers model that supports 50+ languages.
                      NOTE: This is not used if `embedding_model` is used.
            top_n_words: The number of words per topic to extract. Setting this
                         too high can negatively impact topic embeddings as topics
                         are typically best represented by at most 10 words.
            n_gram_range: The n-gram range for the CountVectorizer.
                          Advised to keep high values between 1 and 3.
                          More would likely lead to memory issues.
                          NOTE: This param will not be used if you pass in your own
                          CountVectorizer.
            min_topic_size: The minimum size of the topic. Increasing this value will lead
                            to a lower number of clusters/topics and vice versa. 
                            It is the same parameter as `min_cluster_size` in HDBSCAN.
                            NOTE: This param will not be used if you are using `hdbscan_model`.
            nr_topics: Specifying the number of topics will reduce the initial
                       number of topics to the value specified. This reduction can take
                       a while as each reduction in topics (-1) activates a c-TF-IDF
                       calculation. If this is set to None, no reduction is applied. Use
                       "auto" to automatically reduce topics using HDBSCAN.
                       NOTE: Controlling the number of topics is best done by adjusting
                       `min_topic_size` first before adjusting this parameter.
            low_memory: Sets UMAP low memory to True to make sure less memory is used.
                        NOTE: This is only used in UMAP. For example, if you use PCA instead of UMAP
                        this parameter will not be used.
            calculate_probabilities: Calculate the probabilities of all topics
                                     per document instead of the probability of the assigned
                                     topic per document. This could slow down the extraction
                                     of topics if you have many documents (> 100_000).
                                     NOTE: If false you cannot use the corresponding
                                     visualization method `visualize_probabilities`.
                                     NOTE: This is an approximation of topic probabilities
                                     as used in HDBSCAN and not an exact representation.
            seed_topic_list: A list of seed words per topic to converge around
            zeroshot_topic_list: A list of topic names to use for zero-shot classification
            zeroshot_min_similarity: The minimum similarity between a zero-shot topic and
                                     a document for assignment. The higher this value, the more
                                     confident the model needs to be to assign a zero-shot topic to a document.
            verbose: Changes the verbosity of the model, Set to True if you want
                     to track the stages of the model.
            embedding_model: Use a custom embedding model.
                             The following backends are currently supported
                               * SentenceTransformers
                               * Flair
                               * Spacy
                               * Gensim
                               * USE (TF-Hub)
                             You can also pass in a string that points to one of the following
                             sentence-transformers models:
                               * https://www.sbert.net/docs/pretrained_models.html
            umap_model: Pass in a UMAP model to be used instead of the default.
                        NOTE: You can also pass in any dimensionality reduction algorithm as long
                        as it has `.fit` and `.transform` functions.
            hdbscan_model: Pass in a hdbscan.HDBSCAN model to be used instead of the default
                           NOTE: You can also pass in any clustering algorithm as long as it has
                           `.fit` and `.predict` functions along with the `.labels_` variable.
            vectorizer_model: Pass in a custom `CountVectorizer` instead of the default model.
            ctfidf_model: Pass in a custom ClassTfidfTransformer instead of the default model.
            representation_model: Pass in a model that fine-tunes the topic representations
                                  calculated through c-TF-IDF. Models from `bertopic.representation`
                                  are supported.
        """
        # Topic-based parameters
        if top_n_words > 100:
            logger.warning("Note that extracting more than 100 words from a sparse "
                           "can slow down computation quite a bit.")

        self.top_n_words = top_n_words
        self.min_topic_size = min_topic_size
        self.nr_topics = nr_topics
        self.low_memory = low_memory
        self.calculate_probabilities = calculate_probabilities
        self.verbose = verbose
        self.seed_topic_list = seed_topic_list
        self.zeroshot_topic_list = zeroshot_topic_list
        self.zeroshot_min_similarity = zeroshot_min_similarity

        # Embedding model
        self.language = language if not embedding_model else None
        self.embedding_model = embedding_model

        # Vectorizer
        self.n_gram_range = n_gram_range
        self.vectorizer_model = vectorizer_model or CountVectorizer(ngram_range=self.n_gram_range)
        self.ctfidf_model = ctfidf_model or ClassTfidfTransformer()

        # Representation model
        self.representation_model = representation_model

        # UMAP or another algorithm that has .fit and .transform functions
        self.umap_model = umap_model or UMAP(n_neighbors=15,
                                             n_components=5,
                                             min_dist=0.0,
                                             metric='cosine',
                                             low_memory=self.low_memory)

        # HDBSCAN or another clustering algorithm that has .fit and .predict functions and
        # the .labels_ variable to extract the labels
        self.hdbscan_model = hdbscan_model or hdbscan.HDBSCAN(min_cluster_size=self.min_topic_size,
                                                              metric='euclidean',
                                                              cluster_selection_method='eom',
                                                              prediction_data=True)

        # Public attributes
        self.topics_ = None
        self.probabilities_ = None
        self.topic_sizes_ = None
        self.topic_mapper_ = None
        self.topic_representations_ = None
        self.topic_embeddings_ = None
        self.topic_labels_ = None
        self.custom_labels_ = None
        self.c_tf_idf_ = None
        self.representative_images_ = None
        self.representative_docs_ = {}
        self.topic_aspects_ = {}

        # Private attributes for internal tracking purposes
        self._outliers = 1
        self._merged_topics = None

        if verbose:
            logger.set_level("DEBUG")
        else:
            logger.set_level("WARNING")

    def fit(self,
            documents: List[str],
            embeddings: np.ndarray = None,
            images: List[str] = None,
            y: Union[List[int], np.ndarray] = None):
        """ Fit the models (Bert, UMAP, and, HDBSCAN) on a collection of documents and generate topics

        Arguments:
            documents: A list of documents to fit on
            embeddings: Pre-trained document embeddings. These can be used
                        instead of the sentence-transformer model
            images: A list of paths to the images to fit on or the images themselves
            y: The target class for (semi)-supervised modeling. Use -1 if no class for a
               specific instance is specified.

        Examples:

        ```python
        from bertopic import BERTopic
        from sklearn.datasets import fetch_20newsgroups

        docs = fetch_20newsgroups(subset='all')['data']
        topic_model = BERTopic().fit(docs)
        ```

        If you want to use your own embeddings, use it as follows:

        ```python
        from bertopic import BERTopic
        from sklearn.datasets import fetch_20newsgroups
        from sentence_transformers import SentenceTransformer

        # Create embeddings
        docs = fetch_20newsgroups(subset='all')['data']
        sentence_model = SentenceTransformer("all-MiniLM-L6-v2")
        embeddings = sentence_model.encode(docs, show_progress_bar=True)

        # Create topic model
        topic_model = BERTopic().fit(docs, embeddings)
        ```
        """
        self.fit_transform(documents=documents, embeddings=embeddings, y=y, images=images)
        return self

    def fit_transform(self,
                      documents: List[str],
                      embeddings: np.ndarray = None,
                      images: List[str] = None,
                      y: Union[List[int], np.ndarray] = None) -> Tuple[List[int],
                                                                       Union[np.ndarray, None]]:
        """ Fit the models on a collection of documents, generate topics,
        and return the probabilities and topic per document.

        Arguments:
            documents: A list of documents to fit on
            embeddings: Pre-trained document embeddings. These can be used
                        instead of the sentence-transformer model
            images: A list of paths to the images to fit on or the images themselves
            y: The target class for (semi)-supervised modeling. Use -1 if no class for a
               specific instance is specified.

        Returns:
            predictions: Topic predictions for each documents
            probabilities: The probability of the assigned topic per document.
                           If `calculate_probabilities` in BERTopic is set to True, then
                           it calculates the probabilities of all topics across all documents
                           instead of only the assigned topic. This, however, slows down
                           computation and may increase memory usage.

        Examples:

        ```python
        from bertopic import BERTopic
        from sklearn.datasets import fetch_20newsgroups

        docs = fetch_20newsgroups(subset='all')['data']
        topic_model = BERTopic()
        topics, probs = topic_model.fit_transform(docs)
        ```

        If you want to use your own embeddings, use it as follows:

        ```python
        from bertopic import BERTopic
        from sklearn.datasets import fetch_20newsgroups
        from sentence_transformers import SentenceTransformer

        # Create embeddings
        docs = fetch_20newsgroups(subset='all')['data']
        sentence_model = SentenceTransformer("all-MiniLM-L6-v2")
        embeddings = sentence_model.encode(docs, show_progress_bar=True)

        # Create topic model
        topic_model = BERTopic()
        topics, probs = topic_model.fit_transform(docs, embeddings)
        ```
        """
        if documents is not None:
            check_documents_type(documents)
            check_embeddings_shape(embeddings, documents)

        doc_ids = range(len(documents)) if documents is not None else range(len(images))
        documents = pd.DataFrame({"Document": documents,
                                  "ID": doc_ids,
                                  "Topic": None,
                                  "Image": images})

        # Extract embeddings
        if embeddings is None:
            logger.info("Embedding - Transforming documents to embeddings.")
            self.embedding_model = select_backend(self.embedding_model,
                                                  language=self.language,
                                                  verbose=self.verbose)
            embeddings = self._extract_embeddings(documents.Document.values.tolist(),
                                                  images=images,
                                                  method="document",
                                                  verbose=self.verbose)
            logger.info("Embedding - Completed \u2713")
        else:
            if self.embedding_model is not None:
                self.embedding_model = select_backend(self.embedding_model,
                                                      language=self.language)

        # Guided Topic Modeling
        if self.seed_topic_list is not None and self.embedding_model is not None:
            y, embeddings = self._guided_topic_modeling(embeddings)

        # Zero-shot Topic Modeling
        if self._is_zeroshot():
            documents, embeddings, assigned_documents, assigned_embeddings = self._zeroshot_topic_modeling(documents, embeddings)
            if documents is None:
                return self._combine_zeroshot_topics(documents, assigned_documents, assigned_embeddings)

        # Reduce dimensionality
        umap_embeddings = self._reduce_dimensionality(embeddings, y)

        # Cluster reduced embeddings
        documents, probabilities = self._cluster_embeddings(umap_embeddings, documents, y=y)

        # Sort and Map Topic IDs by their frequency
        if not self.nr_topics:
            documents = self._sort_mappings_by_frequency(documents)

        # Create documents from images if we have images only
        if documents.Document.values[0] is None:
            custom_documents = self._images_to_text(documents, embeddings)

            # Extract topics by calculating c-TF-IDF
            self._extract_topics(custom_documents, embeddings=embeddings)
            self._create_topic_vectors(documents=documents, embeddings=embeddings)

            # Reduce topics
            if self.nr_topics:
                custom_documents = self._reduce_topics(custom_documents)

            # Save the top 3 most representative documents per topic
            self._save_representative_docs(custom_documents)
        else:
            # Extract topics by calculating c-TF-IDF
            self._extract_topics(documents, embeddings=embeddings, verbose=self.verbose)

            # Reduce topics
            if self.nr_topics:
                documents = self._reduce_topics(documents)

            # Save the top 3 most representative documents per topic
            self._save_representative_docs(documents)

        # Resulting output
        self.probabilities_ = self._map_probabilities(probabilities, original_topics=True)
        predictions = documents.Topic.to_list()

        # Combine Zero-shot with outliers
        if self._is_zeroshot() and len(documents) != len(doc_ids):
            predictions = self._combine_zeroshot_topics(documents, assigned_documents, assigned_embeddings)

        return predictions, self.probabilities_

    def transform(self,
                  documents: Union[str, List[str]],
                  embeddings: np.ndarray = None,
                  images: List[str] = None) -> Tuple[List[int], np.ndarray]:
        """ After having fit a model, use transform to predict new instances

        Arguments:
            documents: A single document or a list of documents to predict on
            embeddings: Pre-trained document embeddings. These can be used
                        instead of the sentence-transformer model.
            images: A list of paths to the images to predict on or the images themselves

        Returns:
            predictions: Topic predictions for each documents
            probabilities: The topic probability distribution which is returned by default.
                           If `calculate_probabilities` in BERTopic is set to False, then the
                           probabilities are not calculated to speed up computation and
                           decrease memory usage.

        Examples:

        ```python
        from bertopic import BERTopic
        from sklearn.datasets import fetch_20newsgroups

        docs = fetch_20newsgroups(subset='all')['data']
        topic_model = BERTopic().fit(docs)
        topics, probs = topic_model.transform(docs)
        ```

        If you want to use your own embeddings:

        ```python
        from bertopic import BERTopic
        from sklearn.datasets import fetch_20newsgroups
        from sentence_transformers import SentenceTransformer

        # Create embeddings
        docs = fetch_20newsgroups(subset='all')['data']
        sentence_model = SentenceTransformer("all-MiniLM-L6-v2")
        embeddings = sentence_model.encode(docs, show_progress_bar=True)

        # Create topic model
        topic_model = BERTopic().fit(docs, embeddings)
        topics, probs = topic_model.transform(docs, embeddings)
        ```
        """
        check_is_fitted(self)
        check_embeddings_shape(embeddings, documents)

        if isinstance(documents, str) or documents is None:
            documents = [documents]

        if embeddings is None:
            embeddings = self._extract_embeddings(documents,
                                                  images=images,
                                                  method="document",
                                                  verbose=self.verbose)

        # Check if an embedding model was found
        if embeddings is None:
            raise ValueError("No embedding model was found to embed the documents."
                             "Make sure when loading in the model using BERTopic.load()"
                             "to also specify the embedding model.")

        # Transform without hdbscan_model and umap_model using only cosine similarity
        elif type(self.hdbscan_model) == BaseCluster:
            logger.info("Predicting topic assignments through cosine similarity of topic and document embeddings.")
            sim_matrix = cosine_similarity(embeddings, np.array(self.topic_embeddings_))
            predictions = np.argmax(sim_matrix, axis=1) - self._outliers

            if self.calculate_probabilities:
                probabilities = sim_matrix
            else:
                probabilities = np.max(sim_matrix, axis=1)

        # Transform with full pipeline
        else:
            logger.info("Dimensionality - Reducing dimensionality of input embeddings.")
            umap_embeddings = self.umap_model.transform(embeddings)
            logger.info("Dimensionality - Completed \u2713")

            # Extract predictions and probabilities if it is a HDBSCAN-like model
            logger.info("Clustering - Approximating new points with `hdbscan_model`")
            if is_supported_hdbscan(self.hdbscan_model):
                predictions, probabilities = hdbscan_delegator(self.hdbscan_model, "approximate_predict", umap_embeddings)

                # Calculate probabilities
                if self.calculate_probabilities:
                    logger.info("Probabilities - Start calculation of probabilities with HDBSCAN")
                    probabilities = hdbscan_delegator(self.hdbscan_model, "membership_vector", umap_embeddings)
                    logger.info("Probabilities - Completed \u2713")
            else:
                predictions = self.hdbscan_model.predict(umap_embeddings)
                probabilities = None
            logger.info("Cluster - Completed \u2713")

            # Map probabilities and predictions
            probabilities = self._map_probabilities(probabilities, original_topics=True)
            predictions = self._map_predictions(predictions)
        return predictions, probabilities

    def partial_fit(self,
                    documents: List[str],
                    embeddings: np.ndarray = None,
                    y: Union[List[int], np.ndarray] = None):
        """ Fit BERTopic on a subset of the data and perform online learning
        with batch-like data.

        Online topic modeling in BERTopic is performed by using dimensionality
        reduction and cluster algorithms that support a `partial_fit` method
        in order to incrementally train the topic model.

        Likewise, the `bertopic.vectorizers.OnlineCountVectorizer` is used
        to dynamically update its vocabulary when presented with new data.
        It has several parameters for modeling decay and updating the
        representations.

        In other words, although the main algorithm stays the same, the training
        procedure now works as follows:

        For each subset of the data:

        1. Generate embeddings with a pre-trained language model
        2. Incrementally update the dimensionality reduction algorithm with `partial_fit`
        3. Incrementally update the cluster algorithm with `partial_fit`
        4. Incrementally update the OnlineCountVectorizer and apply some form of decay

        Note that it is advised to use `partial_fit` with batches and
        not single documents for the best performance.

        Arguments:
            documents: A list of documents to fit on
            embeddings: Pre-trained document embeddings. These can be used
                        instead of the sentence-transformer model
            y: The target class for (semi)-supervised modeling. Use -1 if no class for a
               specific instance is specified.

        Examples:

        ```python
        from sklearn.datasets import fetch_20newsgroups
        from sklearn.cluster import MiniBatchKMeans
        from sklearn.decomposition import IncrementalPCA
        from bertopic.vectorizers import OnlineCountVectorizer
        from bertopic import BERTopic

        # Prepare documents
        docs = fetch_20newsgroups(subset=subset,  remove=('headers', 'footers', 'quotes'))["data"]

        # Prepare sub-models that support online learning
        umap_model = IncrementalPCA(n_components=5)
        cluster_model = MiniBatchKMeans(n_clusters=50, random_state=0)
        vectorizer_model = OnlineCountVectorizer(stop_words="english", decay=.01)

        topic_model = BERTopic(umap_model=umap_model,
                               hdbscan_model=cluster_model,
                               vectorizer_model=vectorizer_model)

        # Incrementally fit the topic model by training on 1000 documents at a time
        for index in range(0, len(docs), 1000):
            topic_model.partial_fit(docs[index: index+1000])
        ```
        """
        # Checks
        check_embeddings_shape(embeddings, documents)
        if not hasattr(self.hdbscan_model, "partial_fit"):
            raise ValueError("In order to use `.partial_fit`, the cluster model should have "
                             "a `.partial_fit` function.")

        # Prepare documents
        if isinstance(documents, str):
            documents = [documents]
        documents = pd.DataFrame({"Document": documents,
                                  "ID": range(len(documents)),
                                  "Topic": None})

        # Extract embeddings
        if embeddings is None:
            if self.topic_representations_ is None:
                self.embedding_model = select_backend(self.embedding_model,
                                                      language=self.language,
                                                      verbose=self.verbose)
            embeddings = self._extract_embeddings(documents.Document.values.tolist(),
                                                  method="document",
                                                  verbose=self.verbose)
        else:
            if self.embedding_model is not None and self.topic_representations_ is None:
                self.embedding_model = select_backend(self.embedding_model,
                                                      language=self.language,
                                                      verbose=self.verbose)

        # Reduce dimensionality
        if self.seed_topic_list is not None and self.embedding_model is not None:
            y, embeddings = self._guided_topic_modeling(embeddings)
        umap_embeddings = self._reduce_dimensionality(embeddings, y, partial_fit=True)

        # Cluster reduced embeddings
        documents, self.probabilities_ = self._cluster_embeddings(umap_embeddings, documents, partial_fit=True)
        topics = documents.Topic.to_list()

        # Map and find new topics
        if not self.topic_mapper_:
            self.topic_mapper_ = TopicMapper(topics)
        mappings = self.topic_mapper_.get_mappings()
        new_topics = set(topics).difference(set(mappings.keys()))
        new_topic_ids = {topic: max(mappings.values()) + index + 1 for index, topic in enumerate(new_topics)}
        self.topic_mapper_.add_new_topics(new_topic_ids)
        updated_mappings = self.topic_mapper_.get_mappings()
        updated_topics = [updated_mappings[topic] for topic in topics]
        documents["Topic"] = updated_topics

        # Add missing topics (topics that were originally created but are now missing)
        if self.topic_representations_:
            missing_topics = set(self.topic_representations_.keys()).difference(set(updated_topics))
            for missing_topic in missing_topics:
                documents.loc[len(documents), :] = [" ", len(documents), missing_topic]
        else:
            missing_topics = {}

        # Prepare documents
        documents_per_topic = documents.sort_values("Topic").groupby(['Topic'], as_index=False)
        updated_topics = documents_per_topic.first().Topic.astype(int)
        documents_per_topic = documents_per_topic.agg({'Document': ' '.join})

        # Update topic representations
        self.c_tf_idf_, updated_words = self._c_tf_idf(documents_per_topic, partial_fit=True)
        self.topic_representations_ = self._extract_words_per_topic(updated_words, documents, self.c_tf_idf_, calculate_aspects=False)
        self._create_topic_vectors()
        self.topic_labels_ = {key: f"{key}_" + "_".join([word[0] for word in values[:4]])
                              for key, values in self.topic_representations_.items()}

        # Update topic sizes
        if len(missing_topics) > 0:
            documents = documents.iloc[:-len(missing_topics)]

        if self.topic_sizes_ is None:
            self._update_topic_size(documents)
        else:
            sizes = documents.groupby(['Topic'], as_index=False).count()
            for _, row in sizes.iterrows():
                topic = int(row.Topic)
                if self.topic_sizes_.get(topic) is not None and topic not in missing_topics:
                    self.topic_sizes_[topic] += int(row.Document)
                elif self.topic_sizes_.get(topic) is None:
                    self.topic_sizes_[topic] = int(row.Document)
            self.topics_ = documents.Topic.astype(int).tolist()

        return self

    def topics_over_time(self,
                         docs: List[str],
                         timestamps: Union[List[str],
                                           List[int]],
                         topics: List[int] = None,
                         nr_bins: int = None,
                         datetime_format: str = None,
                         evolution_tuning: bool = True,
                         global_tuning: bool = True) -> pd.DataFrame:
        """ Create topics over time

        To create the topics over time, BERTopic needs to be already fitted once.
        From the fitted models, the c-TF-IDF representations are calculate at
        each timestamp t. Then, the c-TF-IDF representations at timestamp t are
        averaged with the global c-TF-IDF representations in order to fine-tune the
        local representations.

        NOTE:
            Make sure to use a limited number of unique timestamps (<100) as the
            c-TF-IDF representation will be calculated at each single unique timestamp.
            Having a large number of unique timestamps can take some time to be calculated.
            Moreover, there aren't many use-cases where you would like to see the difference
            in topic representations over more than 100 different timestamps.

        Arguments:
            docs: The documents you used when calling either `fit` or `fit_transform`
            timestamps: The timestamp of each document. This can be either a list of strings or ints.
                        If it is a list of strings, then the datetime format will be automatically
                        inferred. If it is a list of ints, then the documents will be ordered in
                        ascending order.
            topics: A list of topics where each topic is related to a document in `docs` and
                    a timestamp in `timestamps`. You can use this to apply topics_over_time on
                    a subset of the data. Make sure that `docs`, `timestamps`, and `topics`
                    all correspond to one another and have the same size.
            nr_bins: The number of bins you want to create for the timestamps. The left interval will
                     be chosen as the timestamp. An additional column will be created with the
                     entire interval.
            datetime_format: The datetime format of the timestamps if they are strings, eg “%d/%m/%Y”.
                             Set this to None if you want to have it automatically detect the format.
                             See strftime documentation for more information on choices:
                             https://docs.python.org/3/library/datetime.html#strftime-and-strptime-behavior.
            evolution_tuning: Fine-tune each topic representation at timestamp *t* by averaging its
                              c-TF-IDF matrix with the c-TF-IDF matrix at timestamp *t-1*. This creates
                              evolutionary topic representations.
            global_tuning: Fine-tune each topic representation at timestamp *t* by averaging its c-TF-IDF matrix
                       with the global c-TF-IDF matrix. Turn this off if you want to prevent words in
                       topic representations that could not be found in the documents at timestamp *t*.

        Returns:
            topics_over_time: A dataframe that contains the topic, words, and frequency of topic
                              at timestamp *t*.

        Examples:

        The timestamps variable represents the timestamp of each document. If you have over
        100 unique timestamps, it is advised to bin the timestamps as shown below:

        ```python
        from bertopic import BERTopic
        topic_model = BERTopic()
        topics, probs = topic_model.fit_transform(docs)
        topics_over_time = topic_model.topics_over_time(docs, timestamps, nr_bins=20)
        ```
        """
        check_is_fitted(self)
        check_documents_type(docs)
        selected_topics = topics if topics else self.topics_
        documents = pd.DataFrame({"Document": docs, "Topic": selected_topics, "Timestamps": timestamps})
        global_c_tf_idf = normalize(self.c_tf_idf_, axis=1, norm='l1', copy=False)

        all_topics = sorted(list(documents.Topic.unique()))
        all_topics_indices = {topic: index for index, topic in enumerate(all_topics)}

        if isinstance(timestamps[0], str):
            infer_datetime_format = True if not datetime_format else False
            documents["Timestamps"] = pd.to_datetime(documents["Timestamps"],
                                                     infer_datetime_format=infer_datetime_format,
                                                     format=datetime_format)

        if nr_bins:
            documents["Bins"] = pd.cut(documents.Timestamps, bins=nr_bins)
            documents["Timestamps"] = documents.apply(lambda row: row.Bins.left, 1)

        # Sort documents in chronological order
        documents = documents.sort_values("Timestamps")
        timestamps = documents.Timestamps.unique()
        if len(timestamps) > 100:
            logger.warning(f"There are more than 100 unique timestamps (i.e., {len(timestamps)}) "
                           "which significantly slows down the application. Consider setting `nr_bins` "
                           "to a value lower than 100 to speed up calculation. ")

        # For each unique timestamp, create topic representations
        topics_over_time = []
        for index, timestamp in tqdm(enumerate(timestamps), disable=not self.verbose):

            # Calculate c-TF-IDF representation for a specific timestamp
            selection = documents.loc[documents.Timestamps == timestamp, :]
            documents_per_topic = selection.groupby(['Topic'], as_index=False).agg({'Document': ' '.join,
                                                                                    "Timestamps": "count"})
            c_tf_idf, words = self._c_tf_idf(documents_per_topic, fit=False)

            if global_tuning or evolution_tuning:
                c_tf_idf = normalize(c_tf_idf, axis=1, norm='l1', copy=False)

            # Fine-tune the c-TF-IDF matrix at timestamp t by averaging it with the c-TF-IDF
            # matrix at timestamp t-1
            if evolution_tuning and index != 0:
                current_topics = sorted(list(documents_per_topic.Topic.values))
                overlapping_topics = sorted(list(set(previous_topics).intersection(set(current_topics))))

                current_overlap_idx = [current_topics.index(topic) for topic in overlapping_topics]
                previous_overlap_idx = [previous_topics.index(topic) for topic in overlapping_topics]

                c_tf_idf.tolil()[current_overlap_idx] = ((c_tf_idf[current_overlap_idx] +
                                                          previous_c_tf_idf[previous_overlap_idx]) / 2.0).tolil()

            # Fine-tune the timestamp c-TF-IDF representation based on the global c-TF-IDF representation
            # by simply taking the average of the two
            if global_tuning:
                selected_topics = [all_topics_indices[topic] for topic in documents_per_topic.Topic.values]
                c_tf_idf = (global_c_tf_idf[selected_topics] + c_tf_idf) / 2.0

            # Extract the words per topic
            words_per_topic = self._extract_words_per_topic(words, selection, c_tf_idf, calculate_aspects=False)
            topic_frequency = pd.Series(documents_per_topic.Timestamps.values,
                                        index=documents_per_topic.Topic).to_dict()

            # Fill dataframe with results
            topics_at_timestamp = [(topic,
                                    ", ".join([words[0] for words in values][:5]),
                                    topic_frequency[topic],
                                    timestamp) for topic, values in words_per_topic.items()]
            topics_over_time.extend(topics_at_timestamp)

            if evolution_tuning:
                previous_topics = sorted(list(documents_per_topic.Topic.values))
                previous_c_tf_idf = c_tf_idf.copy()

        return pd.DataFrame(topics_over_time, columns=["Topic", "Words", "Frequency", "Timestamp"])

    def topics_per_class(self,
                         docs: List[str],
                         classes: Union[List[int], List[str]],
                         global_tuning: bool = True) -> pd.DataFrame:
        """ Create topics per class

        To create the topics per class, BERTopic needs to be already fitted once.
        From the fitted models, the c-TF-IDF representations are calculated at
        each class c. Then, the c-TF-IDF representations at class c are
        averaged with the global c-TF-IDF representations in order to fine-tune the
        local representations. This can be turned off if the pure representation is
        needed.

        NOTE:
            Make sure to use a limited number of unique classes (<100) as the
            c-TF-IDF representation will be calculated at each single unique class.
            Having a large number of unique classes can take some time to be calculated.

        Arguments:
            docs: The documents you used when calling either `fit` or `fit_transform`
            classes: The class of each document. This can be either a list of strings or ints.
            global_tuning: Fine-tune each topic representation for class c by averaging its c-TF-IDF matrix
                           with the global c-TF-IDF matrix. Turn this off if you want to prevent words in
                           topic representations that could not be found in the documents for class c.

        Returns:
            topics_per_class: A dataframe that contains the topic, words, and frequency of topics
                              for each class.

        Examples:

        ```python
        from bertopic import BERTopic
        topic_model = BERTopic()
        topics, probs = topic_model.fit_transform(docs)
        topics_per_class = topic_model.topics_per_class(docs, classes)
        ```
        """
        check_documents_type(docs)
        documents = pd.DataFrame({"Document": docs, "Topic": self.topics_, "Class": classes})
        global_c_tf_idf = normalize(self.c_tf_idf_, axis=1, norm='l1', copy=False)

        # For each unique timestamp, create topic representations
        topics_per_class = []
        for _, class_ in tqdm(enumerate(set(classes)), disable=not self.verbose):

            # Calculate c-TF-IDF representation for a specific timestamp
            selection = documents.loc[documents.Class == class_, :]
            documents_per_topic = selection.groupby(['Topic'], as_index=False).agg({'Document': ' '.join,
                                                                                    "Class": "count"})
            c_tf_idf, words = self._c_tf_idf(documents_per_topic, fit=False)

            # Fine-tune the timestamp c-TF-IDF representation based on the global c-TF-IDF representation
            # by simply taking the average of the two
            if global_tuning:
                c_tf_idf = normalize(c_tf_idf, axis=1, norm='l1', copy=False)
                c_tf_idf = (global_c_tf_idf[documents_per_topic.Topic.values + self._outliers] + c_tf_idf) / 2.0

            # Extract the words per topic
            words_per_topic = self._extract_words_per_topic(words, selection, c_tf_idf, calculate_aspects=False)
            topic_frequency = pd.Series(documents_per_topic.Class.values,
                                        index=documents_per_topic.Topic).to_dict()

            # Fill dataframe with results
            topics_at_class = [(topic,
                                ", ".join([words[0] for words in values][:5]),
                                topic_frequency[topic],
                                class_) for topic, values in words_per_topic.items()]
            topics_per_class.extend(topics_at_class)

        topics_per_class = pd.DataFrame(topics_per_class, columns=["Topic", "Words", "Frequency", "Class"])

        return topics_per_class

    def hierarchical_topics(self,
                            docs: List[str],
                            use_ctfidf: bool = True,
                            linkage_function: Callable[[csr_matrix], np.ndarray] = None,
                            distance_function: Callable[[csr_matrix], csr_matrix] = None) -> pd.DataFrame:
        """ Create a hierarchy of topics

        To create this hierarchy, BERTopic needs to be already fitted once.
        Then, a hierarchy is calculated on the distance matrix of the c-TF-IDF or topic embeddings
        representation using `scipy.cluster.hierarchy.linkage`.

        Based on that hierarchy, we calculate the topic representation at each
        merged step. This is a local representation, as we only assume that the
        chosen step is merged and not all others which typically improves the
        topic representation.

        Arguments:
            docs: The documents you used when calling either `fit` or `fit_transform`
            use_ctfidf: Whether to calculate distances between topics based on c-TF-IDF embeddings. If False, the
                        embeddings from the embedding model are used.
            linkage_function: The linkage function to use. Default is:
                              `lambda x: sch.linkage(x, 'ward', optimal_ordering=True)`
            distance_function: The distance function to use on the c-TF-IDF matrix. Default is:
                               `lambda x: 1 - cosine_similarity(x)`.
                               You can pass any function that returns either a square matrix of
                               shape (n_samples, n_samples) with zeros on the diagonal and
                               non-negative values or condensed distance matrix of shape
                               (n_samples * (n_samples - 1) / 2,) containing the upper
                               triangular of the distance matrix.

        Returns:
            hierarchical_topics: A dataframe that contains a hierarchy of topics
                                 represented by their parents and their children

        Examples:

        ```python
        from bertopic import BERTopic
        topic_model = BERTopic()
        topics, probs = topic_model.fit_transform(docs)
        hierarchical_topics = topic_model.hierarchical_topics(docs)
        ```

        A custom linkage function can be used as follows:

        ```python
        from scipy.cluster import hierarchy as sch
        from bertopic import BERTopic
        topic_model = BERTopic()
        topics, probs = topic_model.fit_transform(docs)

        # Hierarchical topics
        linkage_function = lambda x: sch.linkage(x, 'ward', optimal_ordering=True)
        hierarchical_topics = topic_model.hierarchical_topics(docs, linkage_function=linkage_function)
        ```
        """
        check_documents_type(docs)
        if distance_function is None:
            distance_function = lambda x: 1 - cosine_similarity(x)

        if linkage_function is None:
            linkage_function = lambda x: sch.linkage(x, 'ward', optimal_ordering=True)

        # Calculate distance
        embeddings = select_topic_representation(self.c_tf_idf_, self.topic_embeddings_, use_ctfidf)[0][self._outliers:]
        X = distance_function(embeddings)
        X = validate_distance_matrix(X, embeddings.shape[0])

        # Use the 1-D condensed distance matrix as an input instead of the raw distance matrix
        Z = linkage_function(X)

        # Ensuring that the distances between clusters are unique otherwise the flatting of the hierarchy with
        # `sch.fcluster(...)` would produce incorrect values for "Topics" for these clusters
        if len(Z[:, 2]) != len(np.unique(Z[:, 2])):
            Z[:, 2] = get_unique_distances(Z[:, 2])

        # Calculate basic bag-of-words to be iteratively merged later
        documents = pd.DataFrame({"Document": docs,
                                  "ID": range(len(docs)),
                                  "Topic": self.topics_})
        documents_per_topic = documents.groupby(['Topic'], as_index=False).agg({'Document': ' '.join})
        documents_per_topic = documents_per_topic.loc[documents_per_topic.Topic != -1, :]
        clean_documents = self._preprocess_text(documents_per_topic.Document.values)

        # Scikit-Learn Deprecation: get_feature_names is deprecated in 1.0
        # and will be removed in 1.2. Please use get_feature_names_out instead.
        if version.parse(sklearn_version) >= version.parse("1.0.0"):
            words = self.vectorizer_model.get_feature_names_out()
        else:
            words = self.vectorizer_model.get_feature_names()

        bow = self.vectorizer_model.transform(clean_documents)

        # Extract clusters
        hier_topics = pd.DataFrame(columns=["Parent_ID", "Parent_Name", "Topics",
                                            "Child_Left_ID", "Child_Left_Name",
                                            "Child_Right_ID", "Child_Right_Name"])
        for index in tqdm(range(len(Z))):

            # Find clustered documents
            clusters = sch.fcluster(Z, t=Z[index][2], criterion='distance') - self._outliers
            nr_clusters = len(clusters)

            # Extract first topic we find to get the set of topics in a merged topic
            topic = None
            val = Z[index][0]
            while topic is None:
                if val - len(clusters) < 0:
                    topic = int(val)
                else:
                    val = Z[int(val - len(clusters))][0]
            clustered_topics = [i for i, x in enumerate(clusters) if x == clusters[topic]]

            # Group bow per cluster, calculate c-TF-IDF and extract words
            grouped = csr_matrix(bow[clustered_topics].sum(axis=0))
            c_tf_idf = self.ctfidf_model.transform(grouped)
            selection = documents.loc[documents.Topic.isin(clustered_topics), :]
            selection.Topic = 0
            words_per_topic = self._extract_words_per_topic(words, selection, c_tf_idf, calculate_aspects=False)

            # Extract parent's name and ID
            parent_id = index + len(clusters)
            parent_name = "_".join([x[0] for x in words_per_topic[0]][:5])

            # Extract child's name and ID
            Z_id = Z[index][0]
            child_left_id = Z_id if Z_id - nr_clusters < 0 else Z_id - nr_clusters

            if Z_id - nr_clusters < 0:
                child_left_name = "_".join([x[0] for x in self.get_topic(Z_id)][:5])
            else:
                child_left_name = hier_topics.iloc[int(child_left_id)].Parent_Name

            # Extract child's name and ID
            Z_id = Z[index][1]
            child_right_id = Z_id if Z_id - nr_clusters < 0 else Z_id - nr_clusters

            if Z_id - nr_clusters < 0:
                child_right_name = "_".join([x[0] for x in self.get_topic(Z_id)][:5])
            else:
                child_right_name = hier_topics.iloc[int(child_right_id)].Parent_Name

            # Save results
            hier_topics.loc[len(hier_topics), :] = [parent_id, parent_name,
                                                    clustered_topics,
                                                    int(Z[index][0]), child_left_name,
                                                    int(Z[index][1]), child_right_name]

        hier_topics["Distance"] = Z[:, 2]
        hier_topics = hier_topics.sort_values("Parent_ID", ascending=False)
        hier_topics[["Parent_ID", "Child_Left_ID", "Child_Right_ID"]] = hier_topics[["Parent_ID", "Child_Left_ID", "Child_Right_ID"]].astype(str)

        return hier_topics

    def approximate_distribution(self,
                                 documents: Union[str, List[str]],
                                 window: int = 4,
                                 stride: int = 1,
                                 min_similarity: float = 0.1,
                                 batch_size: int = 1000,
                                 padding: bool = False,
                                 use_embedding_model: bool = False,
                                 calculate_tokens: bool = False,
                                 separator: str = " ") -> Tuple[np.ndarray,
                                                                Union[List[np.ndarray], None]]:
        """ A post-hoc approximation of topic distributions across documents.

        In order to perform this approximation, each document is split into tokens
        according to the provided tokenizer in the `CountVectorizer`. Then, a
        sliding window is applied on each document creating subsets of the document.
        For example, with a window size of 3 and stride of 1, the sentence:

        `Solving the right problem is difficult.`

        can be split up into `solving the right`, `the right problem`, `right problem is`,
        and `problem is difficult`. These are called tokensets. For each of these
        tokensets, we calculate their c-TF-IDF representation and find out
        how similar they are to the previously generated topics. Then, the
        similarities to the topics for each tokenset are summed up in order to
        create a topic distribution for the entire document.

        We can also dive into this a bit deeper by then splitting these tokensets
        up into individual tokens and calculate how much a word, in a specific sentence,
        contributes to the topics found in that document. This can be enabled by
        setting `calculate_tokens=True` which can be used for visualization purposes
        in `topic_model.visualize_approximate_distribution`.

        The main output, `topic_distributions`, can also be used directly in
        `.visualize_distribution(topic_distributions[index])` by simply selecting
        a single distribution.

        Arguments:
            documents: A single document or a list of documents for which we
                       approximate their topic distributions
            window: Size of the moving window which indicates the number of
                    tokens being considered.
            stride: How far the window should move at each step.
            min_similarity: The minimum similarity of a document's tokenset
                            with respect to the topics.
            batch_size: The number of documents to process at a time. If None,
                        then all documents are processed at once.
                        NOTE: With a large number of documents, it is not
                        advised to process all documents at once.
            padding: Whether to pad the beginning and ending of a document with
                     empty tokens.
            use_embedding_model: Whether to use the topic model's embedding
                                 model to calculate the similarity between
                                 tokensets and topics instead of using c-TF-IDF.
            calculate_tokens: Calculate the similarity of tokens with all topics.
                              NOTE: This is computation-wise more expensive and
                              can require more memory. Using this over batches of
                              documents might be preferred.
            separator: The separator used to merge tokens into tokensets.

        Returns:
            topic_distributions: A `n` x `m` matrix containing the topic distributions
                                 for all input documents with `n` being the documents
                                 and `m` the topics.
            topic_token_distributions: A list of `t` x `m` arrays with `t` being the
                                       number of tokens for the respective document
                                       and `m` the topics.

        Examples:

        After fitting the model, the topic distributions can be calculated regardless
        of the clustering model and regardless of whether the documents were previously
        seen or not:

        ```python
        topic_distr, _ = topic_model.approximate_distribution(docs)
        ```

        As a result, the topic distributions are calculated in `topic_distr` for the
        entire document based on a token set with a specific window size and stride.

        If you want to calculate the topic distributions on a token-level:

        ```python
        topic_distr, topic_token_distr = topic_model.approximate_distribution(docs, calculate_tokens=True)
        ```

        The `topic_token_distr` then contains, for each token, the best fitting topics.
        As with `topic_distr`, it can contain multiple topics for a single token.
        """
        if isinstance(documents, str):
            documents = [documents]

        if batch_size is None:
            batch_size = len(documents)
            batches = 1
        else:
            batches = math.ceil(len(documents)/batch_size)

        topic_distributions = []
        topic_token_distributions = []

        for i in tqdm(range(batches), disable=not self.verbose):
            doc_set = documents[i*batch_size: (i+1) * batch_size]

            # Extract tokens
            analyzer = self.vectorizer_model.build_tokenizer()
            tokens = [analyzer(document) for document in doc_set]

            # Extract token sets
            all_sentences = []
            all_indices = [0]
            all_token_sets_ids = []

            for tokenset in tokens:
                if len(tokenset) < window:
                    token_sets = [tokenset]
                    token_sets_ids = [list(range(len(tokenset)))]
                else:

                    # Extract tokensets using window and stride parameters
                    stride_indices = list(range(len(tokenset)))[::stride]
                    token_sets = []
                    token_sets_ids = []
                    for stride_index in stride_indices:
                        selected_tokens = tokenset[stride_index: stride_index+window]

                        if padding or len(selected_tokens) == window:
                            token_sets.append(selected_tokens)
                            token_sets_ids.append(list(range(stride_index, stride_index+len(selected_tokens))))

                    # Add empty tokens at the beginning and end of a document
                    if padding:
                        padded = []
                        padded_ids = []
                        t = math.ceil(window / stride) - 1
                        for i in range(math.ceil(window / stride) - 1):
                            padded.append(tokenset[:window - ((t-i) * stride)])
                            padded_ids.append(list(range(0, window - ((t-i) * stride))))

                        token_sets = padded + token_sets
                        token_sets_ids = padded_ids + token_sets_ids

                # Join the tokens
                sentences = [separator.join(token) for token in token_sets]
                all_sentences.extend(sentences)
                all_token_sets_ids.extend(token_sets_ids)
                all_indices.append(all_indices[-1] + len(sentences))

            # Calculate similarity between embeddings of token sets and the topics
            if use_embedding_model:
                embeddings = self._extract_embeddings(all_sentences, method="document", verbose=True)
                similarity = cosine_similarity(embeddings, self.topic_embeddings_[self._outliers:])

            # Calculate similarity between c-TF-IDF of token sets and the topics
            else:
                bow_doc = self.vectorizer_model.transform(all_sentences)
                c_tf_idf_doc = self.ctfidf_model.transform(bow_doc)
                similarity = cosine_similarity(c_tf_idf_doc, self.c_tf_idf_[self._outliers:])

            # Only keep similarities that exceed the minimum
            similarity[similarity < min_similarity] = 0

            # Aggregate results on an individual token level
            if calculate_tokens:
                topic_distribution = []
                topic_token_distribution = []
                for index, token in enumerate(tokens):
                    start = all_indices[index]
                    end = all_indices[index+1]

                    if start == end:
                        end = end + 1

                    # Assign topics to individual tokens
                    token_id = [i for i in range(len(token))]
                    token_val = {index: [] for index in token_id}
                    for sim, token_set in zip(similarity[start:end], all_token_sets_ids[start:end]):
                        for token in token_set:
                            if token in token_val:
                                token_val[token].append(sim)

                    matrix = []
                    for _, value in token_val.items():
                        matrix.append(np.add.reduce(value))

                    # Take empty documents into account
                    matrix = np.array(matrix)
                    if len(matrix.shape) == 1:
                        matrix = np.zeros((1, len(self.topic_labels_) - self._outliers))

                    topic_token_distribution.append(np.array(matrix))
                    topic_distribution.append(np.add.reduce(matrix))

                topic_distribution = normalize(topic_distribution, norm='l1', axis=1)

            # Aggregate on a tokenset level indicated by the window and stride
            else:
                topic_distribution = []
                for index in range(len(all_indices)-1):
                    start = all_indices[index]
                    end = all_indices[index+1]

                    if start == end:
                        end = end + 1
                    group = similarity[start:end].sum(axis=0)
                    topic_distribution.append(group)
                topic_distribution = normalize(np.array(topic_distribution), norm='l1', axis=1)
                topic_token_distribution = None

            # Combine results
            topic_distributions.append(topic_distribution)
            if topic_token_distribution is None:
                topic_token_distributions = None
            else:
                topic_token_distributions.extend(topic_token_distribution)

        topic_distributions = np.vstack(topic_distributions)

        return topic_distributions, topic_token_distributions

    def find_topics(self,
                    search_term: str = None,
                    image: str = None,
                    top_n: int = 5) -> Tuple[List[int], List[float]]:
        """ Find topics most similar to a search_term

        Creates an embedding for search_term and compares that with
        the topic embeddings. The most similar topics are returned
        along with their similarity values.

        The search_term can be of any size but since it is compared
        with the topic representation it is advised to keep it
        below 5 words.

        Arguments:
            search_term: the term you want to use to search for topics.
            top_n: the number of topics to return

        Returns:
            similar_topics: the most similar topics from high to low
            similarity: the similarity scores from high to low

        Examples:

        You can use the underlying embedding model to find topics that
        best represent the search term:

        ```python
        topics, similarity = topic_model.find_topics("sports", top_n=5)
        ```

        Note that the search query is typically more accurate if the
        search_term consists of a phrase or multiple words.
        """
        if self.embedding_model is None:
            raise Exception("This method can only be used if you did not use custom embeddings.")

        topic_list = list(self.topic_representations_.keys())
        topic_list.sort()

        # Extract search_term embeddings and compare with topic embeddings
        if search_term is not None:
            search_embedding = self._extract_embeddings([search_term],
                                                        method="word",
                                                        verbose=False).flatten()
        elif image is not None:
            search_embedding = self._extract_embeddings([None],
                                                        images=[image],
                                                        method="document",
                                                        verbose=False).flatten()
        sims = cosine_similarity(search_embedding.reshape(1, -1), self.topic_embeddings_).flatten()

        # Extract topics most similar to search_term
        ids = np.argsort(sims)[-top_n:]
        similarity = [sims[i] for i in ids][::-1]
        similar_topics = [topic_list[index] for index in ids][::-1]

        return similar_topics, similarity

    def update_topics(self,
                      docs: List[str],
                      images: List[str] = None,
                      topics: List[int] = None,
                      top_n_words: int = 10,
                      n_gram_range: Tuple[int, int] = None,
                      vectorizer_model: CountVectorizer = None,
                      ctfidf_model: ClassTfidfTransformer = None,
                      representation_model: BaseRepresentation = None):
        """ Updates the topic representation by recalculating c-TF-IDF with the new
        parameters as defined in this function.

        When you have trained a model and viewed the topics and the words that represent them,
        you might not be satisfied with the representation. Perhaps you forgot to remove
        stop_words or you want to try out a different n_gram_range. This function allows you
        to update the topic representation after they have been formed.

        Arguments:
            docs: The documents you used when calling either `fit` or `fit_transform`
            images: The images you used when calling either `fit` or `fit_transform`
            topics: A list of topics where each topic is related to a document in `docs`.
                    Use this variable to change or map the topics.
                    NOTE: Using a custom list of topic assignments may lead to errors if
                          topic reduction techniques are used afterwards. Make sure that
                          manually assigning topics is the last step in the pipeline
            top_n_words: The number of words per topic to extract. Setting this
                         too high can negatively impact topic embeddings as topics
                         are typically best represented by at most 10 words.
            n_gram_range: The n-gram range for the CountVectorizer.
            vectorizer_model: Pass in your own CountVectorizer from scikit-learn
            ctfidf_model: Pass in your own c-TF-IDF model to update the representations
            representation_model: Pass in a model that fine-tunes the topic representations
                                  calculated through c-TF-IDF. Models from `bertopic.representation`
                                  are supported.

        Examples:

        In order to update the topic representation, you will need to first fit the topic
        model and extract topics from them. Based on these, you can update the representation:

        ```python
        topic_model.update_topics(docs, n_gram_range=(2, 3))
        ```

        You can also use a custom vectorizer to update the representation:

        ```python
        from sklearn.feature_extraction.text import CountVectorizer
        vectorizer_model = CountVectorizer(ngram_range=(1, 2), stop_words="english")
        topic_model.update_topics(docs, vectorizer_model=vectorizer_model)
        ```

        You can also use this function to change or map the topics to something else.
        You can update them as follows:

        ```python
        topic_model.update_topics(docs, my_updated_topics)
        ```
        """
        check_documents_type(docs)
        check_is_fitted(self)
        if not n_gram_range:
            n_gram_range = self.n_gram_range

        if top_n_words > 100:
            logger.warning("Note that extracting more than 100 words from a sparse "
                           "can slow down computation quite a bit.")
        self.top_n_words = top_n_words
        self.vectorizer_model = vectorizer_model or CountVectorizer(ngram_range=n_gram_range)
        self.ctfidf_model = ctfidf_model or ClassTfidfTransformer()
        self.representation_model = representation_model

        if topics is None:
            topics = self.topics_
        else:
            logger.warning("Using a custom list of topic assignments may lead to errors if "
                           "topic reduction techniques are used afterwards. Make sure that "
                           "manually assigning topics is the last step in the pipeline."
                           "Note that topic embeddings will also be created through weighted"
                           "c-TF-IDF embeddings instead of centroid embeddings.")

        self._outliers = 1 if -1 in set(topics) else 0

        # Extract words
        documents = pd.DataFrame({"Document": docs, "Topic": topics, "ID": range(len(docs)), "Image": images})
        documents_per_topic = documents.groupby(['Topic'], as_index=False).agg({'Document': ' '.join})
        self.c_tf_idf_, words = self._c_tf_idf(documents_per_topic)
        self.topic_representations_ = self._extract_words_per_topic(words, documents)

        # Update topic vectors
        if set(topics) != self.topics_:

            # Remove outlier topic embedding if all that has changed is the outlier class
            same_position = all([True if old_topic == new_topic else False for old_topic, new_topic in zip(self.topics_, topics) if old_topic != -1])
            if same_position and -1 not in topics and -1 in self.topics_:
                self.topic_embeddings_ = self.topic_embeddings_[1:]
            else:
                self._create_topic_vectors()

        # Update topic labels
        self.topic_labels_ = {key: f"{key}_" + "_".join([word[0] for word in values[:4]])
                              for key, values in
                              self.topic_representations_.items()}
        self._update_topic_size(documents)

    def get_topics(self, full: bool = False) -> Mapping[str, Tuple[str, float]]:
        """ Return topics with top n words and their c-TF-IDF score

        Arguments:
            full: If True, returns all different forms of topic representations
                  for each topic, including aspects

        Returns:
            self.topic_representations_: The top n words per topic and the corresponding c-TF-IDF score

        Examples:

        ```python
        all_topics = topic_model.get_topics()
        ```
        """
        check_is_fitted(self)

        if full:
            topic_representations = {"Main": self.topic_representations_}
            topic_representations.update(self.topic_aspects_)
            return topic_representations
        else:
            return self.topic_representations_

    def get_topic(self, topic: int, full: bool = False) -> Union[Mapping[str, Tuple[str, float]], bool]:
        """ Return top n words for a specific topic and their c-TF-IDF scores

        Arguments:
            topic: A specific topic for which you want its representation
            full: If True, returns all different forms of topic representations
                  for a topic, including aspects

        Returns:
            The top n words for a specific word and its respective c-TF-IDF scores

        Examples:

        ```python
        topic = topic_model.get_topic(12)
        ```
        """
        check_is_fitted(self)
        if topic in self.topic_representations_:
            if full:
                representations = {"Main": self.topic_representations_[topic]}
                aspects = {aspect: representations[topic] for aspect, representations in self.topic_aspects_.items()}
                representations.update(aspects)
                return representations
            else:
                return self.topic_representations_[topic]
        else:
            return False

    def get_topic_info(self, topic: int = None) -> pd.DataFrame:
        """ Get information about each topic including its ID, frequency, and name.

        Arguments:
            topic: A specific topic for which you want the frequency

        Returns:
            info: The information relating to either a single topic or all topics

        Examples:

        ```python
        info_df = topic_model.get_topic_info()
        ```
        """
        check_is_fitted(self)

        info = pd.DataFrame(self.topic_sizes_.items(), columns=["Topic", "Count"]).sort_values("Topic")
        info["Name"] = info.Topic.map(self.topic_labels_)

        # Custom label
        if self.custom_labels_ is not None:
            if len(self.custom_labels_) == len(info):
                labels = {topic - self._outliers: label for topic, label in enumerate(self.custom_labels_)}
                info["CustomName"] = info["Topic"].map(labels)

        # Main Keywords
        values = {topic: list(list(zip(*values))[0]) for topic, values in self.topic_representations_.items()}
        info["Representation"] = info["Topic"].map(values)

        # Extract all topic aspects
        if self.topic_aspects_:
            for aspect, values in self.topic_aspects_.items():
                if isinstance(list(values.values())[-1], list):
                    if isinstance(list(values.values())[-1][0], tuple) or isinstance(list(values.values())[-1][0], list):
                        values = {topic: list(list(zip(*value))[0]) for topic, value in values.items()}
                    elif isinstance(list(values.values())[-1][0], str):
                        values = {topic: " ".join(value).strip() for topic, value in values.items()}
                info[aspect] = info["Topic"].map(values)

        # Representative Docs / Images
        if self.representative_docs_ is not None:
            info["Representative_Docs"] = info["Topic"].map(self.representative_docs_)
        if self.representative_images_ is not None:
            info["Representative_Images"] = info["Topic"].map(self.representative_images_)

        # Select specific topic to return
        if topic is not None:
            info = info.loc[info.Topic == topic, :]

        return info.reset_index(drop=True)

    def get_topic_freq(self, topic: int = None) -> Union[pd.DataFrame, int]:
        """ Return the size of topics (descending order)

        Arguments:
            topic: A specific topic for which you want the frequency

        Returns:
            Either the frequency of a single topic or dataframe with
            the frequencies of all topics

        Examples:

        To extract the frequency of all topics:

        ```python
        frequency = topic_model.get_topic_freq()
        ```

        To get the frequency of a single topic:

        ```python
        frequency = topic_model.get_topic_freq(12)
        ```
        """
        check_is_fitted(self)
        if isinstance(topic, int):
            return self.topic_sizes_[topic]
        else:
            return pd.DataFrame(self.topic_sizes_.items(), columns=['Topic', 'Count']).sort_values("Count",
                                                                                                   ascending=False)

    def get_document_info(self,
                          docs: List[str],
                          df: pd.DataFrame = None,
                          metadata: Mapping[str, Any] = None) -> pd.DataFrame:
        """ Get information about the documents on which the topic was trained
        including the documents themselves, their respective topics, the name
        of each topic, the top n words of each topic, whether it is a
        representative document, and probability of the clustering if the cluster
        model supports it.

        There are also options to include other meta data, such as the topic
        distributions or the x and y coordinates of the reduced embeddings.

        Arguments:
            docs: The documents on which the topic model was trained.
            df: A dataframe containing the metadata and the documents on which
                the topic model was originally trained on.
            metadata: A dictionary with meta data for each document in the form
                      of column name (key) and the respective values (value).

        Returns:
            document_info: A dataframe with several statistics regarding
                           the documents on which the topic model was trained.

        Usage:

        To get the document info, you will only need to pass the documents on which
        the topic model was trained:

        ```python
        document_info = topic_model.get_document_info(docs)
        ```

        There are additionally options to include meta data, such as the topic
        distributions. Moreover, we can pass the original dataframe that contains
        the documents and extend it with the information retrieved from BERTopic:

        ```python
        from sklearn.datasets import fetch_20newsgroups

        # The original data in a dataframe format to include the target variable
        data = fetch_20newsgroups(subset='all',  remove=('headers', 'footers', 'quotes'))
        df = pd.DataFrame({"Document": data['data'], "Class": data['target']})

        # Add information about the percentage of the document that relates to the topic
        topic_distr, _ = topic_model.approximate_distribution(docs, batch_size=1000)
        distributions = [distr[topic] if topic != -1 else 0 for topic, distr in zip(topics, topic_distr)]

        # Create our documents dataframe using the original dataframe and meta data about
        # the topic distributions
        document_info = topic_model.get_document_info(docs, df=df,
                                                      metadata={"Topic_distribution": distributions})
        ```
        """
        check_documents_type(docs)
        if df is not None:
            document_info = df.copy()
            document_info["Document"] = docs
            document_info["Topic"] = self.topics_
        else:
            document_info = pd.DataFrame({"Document": docs, "Topic": self.topics_})

        # Add topic info through `.get_topic_info()`
        topic_info = self.get_topic_info().drop("Count", axis=1)
        document_info = pd.merge(document_info, topic_info, on="Topic", how="left")

        # Add top n words
        top_n_words = {topic: " - ".join(list(zip(*self.get_topic(topic)))[0]) for topic in set(self.topics_)}
        document_info["Top_n_words"] = document_info.Topic.map(top_n_words)

        # Add flat probabilities
        if self.probabilities_ is not None:
            if len(self.probabilities_.shape) == 1:
                document_info["Probability"] = self.probabilities_
            else:
                document_info["Probability"] = [max(probs) if topic != -1 else 1-sum(probs)
                                                for topic, probs in zip(self.topics_, self.probabilities_)]

        # Add representative document labels
        repr_docs = [repr_doc for repr_docs in self.representative_docs_.values() for repr_doc in repr_docs]
        document_info["Representative_document"] = False
        document_info.loc[document_info.Document.isin(repr_docs), "Representative_document"] = True

        # Add custom meta data provided by the user
        if metadata is not None:
            for column, values in metadata.items():
                document_info[column] = values
        return document_info

    def get_representative_docs(self, topic: int = None) -> List[str]:
        """ Extract the best representing documents per topic.

        NOTE:
            This does not extract all documents per topic as all documents
            are not saved within BERTopic. To get all documents, please
            run the following:

            ```python
            # When you used `.fit_transform`:
            df = pd.DataFrame({"Document": docs, "Topic": topic})

            # When you used `.fit`:
            df = pd.DataFrame({"Document": docs, "Topic": topic_model.topics_})
            ```

        Arguments:
            topic: A specific topic for which you want
                   the representative documents

        Returns:
            Representative documents of the chosen topic

        Examples:

        To extract the representative docs of all topics:

        ```python
        representative_docs = topic_model.get_representative_docs()
        ```

        To get the representative docs of a single topic:

        ```python
        representative_docs = topic_model.get_representative_docs(12)
        ```
        """
        check_is_fitted(self)
        if isinstance(topic, int):
            if self.representative_docs_.get(topic):
                return self.representative_docs_[topic]
            else:
                return None
        else:
            return self.representative_docs_

    @staticmethod
    def get_topic_tree(hier_topics: pd.DataFrame,
                       max_distance: float = None,
                       tight_layout: bool = False) -> str:
        """ Extract the topic tree such that it can be printed

        Arguments:
            hier_topics: A dataframe containing the structure of the topic tree.
                         This is the output of `topic_model.hierarchical_topics()`
            max_distance: The maximum distance between two topics. This value is
                          based on the Distance column in `hier_topics`.
            tight_layout: Whether to use a tight layout (narrow width) for
                          easier readability if you have hundreds of topics.

        Returns:
            A tree that has the following structure when printed:
                .
                .
                └─health_medical_disease_patients_hiv
                    ├─patients_medical_disease_candida_health
                    │    ├─■──candida_yeast_infection_gonorrhea_infections ── Topic: 48
                    │    └─patients_disease_cancer_medical_doctor
                    │         ├─■──hiv_medical_cancer_patients_doctor ── Topic: 34
                    │         └─■──pain_drug_patients_disease_diet ── Topic: 26
                    └─■──health_newsgroup_tobacco_vote_votes ── Topic: 9

            The blocks (■) indicate that the topic is one you can directly access
            from `topic_model.get_topic`. In other words, they are the original un-grouped topics.

        Examples:

        ```python
        # Train model
        from bertopic import BERTopic
        topic_model = BERTopic()
        topics, probs = topic_model.fit_transform(docs)
        hierarchical_topics = topic_model.hierarchical_topics(docs)

        # Print topic tree
        tree = topic_model.get_topic_tree(hierarchical_topics)
        print(tree)
        ```
        """
        width = 1 if tight_layout else 4
        if max_distance is None:
            max_distance = hier_topics.Distance.max() + 1

        max_original_topic = hier_topics.Parent_ID.astype(int).min() - 1

        # Extract mapping from ID to name
        topic_to_name = dict(zip(hier_topics.Child_Left_ID, hier_topics.Child_Left_Name))
        topic_to_name.update(dict(zip(hier_topics.Child_Right_ID, hier_topics.Child_Right_Name)))
        topic_to_name = {topic: name[:100] for topic, name in topic_to_name.items()}

        # Create tree
        tree = {str(row[1].Parent_ID): [str(row[1].Child_Left_ID), str(row[1].Child_Right_ID)]
                for row in hier_topics.iterrows()}

        def get_tree(start, tree):
            """ Based on: https://stackoverflow.com/a/51920869/10532563 """

            def _tree(to_print, start, parent, tree, grandpa=None, indent=""):

                # Get distance between merged topics
                distance = hier_topics.loc[(hier_topics.Child_Left_ID == parent) |
                                           (hier_topics.Child_Right_ID == parent), "Distance"]
                distance = distance.values[0] if len(distance) > 0 else 10

                if parent != start:
                    if grandpa is None:
                        to_print += topic_to_name[parent]
                    else:
                        if int(parent) <= max_original_topic:

                            # Do not append topic ID if they are not merged
                            if distance < max_distance:
                                to_print += "■──" + topic_to_name[parent] + f" ── Topic: {parent}" + "\n"
                            else:
                                to_print += "O \n"
                        else:
                            to_print += topic_to_name[parent] + "\n"

                if parent not in tree:
                    return to_print

                for child in tree[parent][:-1]:
                    to_print += indent + "├" + "─"
                    to_print = _tree(to_print, start, child, tree, parent, indent + "│" + " " * width)

                child = tree[parent][-1]
                to_print += indent + "└" + "─"
                to_print = _tree(to_print, start, child, tree, parent, indent + " " * (width+1))

                return to_print

            to_print = "." + "\n"
            to_print = _tree(to_print, start, start, tree)
            return to_print

        start = str(hier_topics.Parent_ID.astype(int).max())
        return get_tree(start, tree)

    def set_topic_labels(self, topic_labels: Union[List[str], Mapping[int, str]]) -> None:
        """ Set custom topic labels in your fitted BERTopic model

        Arguments:
            topic_labels: If a list of topic labels, it should contain the same number
                          of labels as there are topics. This must be ordered
                          from the topic with the lowest ID to the highest ID,
                          including topic -1 if it exists.
                          If a dictionary of `topic ID`: `topic_label`, it can have
                          any number of topics as it will only map the topics found
                          in the dictionary.

        Examples:

        First, we define our topic labels with `.generate_topic_labels` in which
        we can customize our topic labels:

        ```python
        topic_labels = topic_model.generate_topic_labels(nr_words=2,
                                                    topic_prefix=True,
                                                    word_length=10,
                                                    separator=", ")
        ```

        Then, we pass these `topic_labels` to our topic model which
        can be accessed at any time with `.custom_labels_`:

        ```python
        topic_model.set_topic_labels(topic_labels)
        topic_model.custom_labels_
        ```

        You might want to change only a few topic labels instead of all of them.
        To do so, you can pass a dictionary where the keys are the topic IDs and
        its keys the topic labels:

        ```python
        topic_model.set_topic_labels({0: "Space", 1: "Sports", 2: "Medicine"})
        topic_model.custom_labels_
        ```
        """
        unique_topics = sorted(set(self.topics_))

        if isinstance(topic_labels, dict):
            if self.custom_labels_ is not None:
                original_labels = {topic: label for topic, label in zip(unique_topics, self.custom_labels_)}
            else:
                info = self.get_topic_info()
                original_labels = dict(zip(info.Topic, info.Name))
            custom_labels = [topic_labels.get(topic) if topic_labels.get(topic) else original_labels[topic] for topic in unique_topics]

        elif isinstance(topic_labels, list):
            if len(topic_labels) == len(unique_topics):
                custom_labels = topic_labels
            else:
                raise ValueError("Make sure that `topic_labels` contains the same number "
                                 "of labels as there are topics.")

        self.custom_labels_ = custom_labels

    def generate_topic_labels(self,
                              nr_words: int = 3,
                              topic_prefix: bool = True,
                              word_length: int = None,
                              separator: str = "_",
                              aspect: str = None) -> List[str]:
        """ Get labels for each topic in a user-defined format

        Arguments:
            nr_words: Top `n` words per topic to use
            topic_prefix: Whether to use the topic ID as a prefix.
                          If set to True, the topic ID will be separated
                          using the `separator`
            word_length: The maximum length of each word in the topic label.
                         Some words might be relatively long and setting this
                         value helps to make sure that all labels have relatively
                         similar lengths.
            separator: The string with which the words and topic prefix will be
                       separated. Underscores are the default but a nice alternative
                       is `", "`.
            aspect: The aspect from which to generate topic labels

        Returns:
            topic_labels: A list of topic labels sorted from the lowest topic ID to the highest.
                          If the topic model was trained using HDBSCAN, the lowest topic ID is -1,
                          otherwise it is 0.

        Examples:

        To create our custom topic labels, usage is rather straightforward:

        ```python
        topic_labels = topic_model.generate_topic_labels(nr_words=2, separator=", ")
        ```
        """
        unique_topics = sorted(set(self.topics_))

        topic_labels = []
        for topic in unique_topics:
            if aspect:
                words, _ = zip(*self.topic_aspects_[aspect][topic])
            else:
                words, _ = zip(*self.get_topic(topic))

            if word_length:
                words = [word[:word_length] for word in words][:nr_words]
            else:
                words = list(words)[:nr_words]

            if topic_prefix:
                topic_label = f"{topic}{separator}" + separator.join(words)
            else:
                topic_label = separator.join(words)

            topic_labels.append(topic_label)

        return topic_labels

    def merge_topics(self,
                     docs: List[str],
                     topics_to_merge: List[Union[Iterable[int], int]],
                     images: List[str] = None) -> None:
        """
        Arguments:
            docs: The documents you used when calling either `fit` or `fit_transform`
            topics_to_merge: Either a list of topics or a list of list of topics
                             to merge. For example:
                                [1, 2, 3] will merge topics 1, 2 and 3
                                [[1, 2], [3, 4]] will merge topics 1 and 2, and
                                separately merge topics 3 and 4.
            images: A list of paths to the images used when calling either
                    `fit` or `fit_transform`

        Examples:

        If you want to merge topics 1, 2, and 3:

        ```python
        topics_to_merge = [1, 2, 3]
        topic_model.merge_topics(docs, topics_to_merge)
        ```

        or if you want to merge topics 1 and 2, and separately
        merge topics 3 and 4:

        ```python
        topics_to_merge = [[1, 2],
                            [3, 4]]
        topic_model.merge_topics(docs, topics_to_merge)
        ```
        """
        check_is_fitted(self)
        check_documents_type(docs)
        documents = pd.DataFrame({"Document": docs, "Topic": self.topics_, "Image": images, "ID": range(len(docs))})

        mapping = {topic: topic for topic in set(self.topics_)}
        if isinstance(topics_to_merge[0], int):
            for topic in sorted(topics_to_merge):
                mapping[topic] = topics_to_merge[0]
        elif isinstance(topics_to_merge[0], Iterable):
            for topic_group in sorted(topics_to_merge):
                for topic in topic_group:
                    mapping[topic] = topic_group[0]
        else:
            raise ValueError("Make sure that `topics_to_merge` is either"
                             "a list of topics or a list of list of topics.")

        # Track mappings and sizes of topics for merging topic embeddings
        mappings = defaultdict(list)
        for key, val in sorted(mapping.items()):
            mappings[val].append(key)
        mappings = {topic_from:
                    {"topics_to": topics_to,
                     "topic_sizes": [self.topic_sizes_[topic] for topic in topics_to]}
                    for topic_from, topics_to in mappings.items()}

        # Update topics
        documents.Topic = documents.Topic.map(mapping)
        self.topic_mapper_.add_mappings(mapping)
        documents = self._sort_mappings_by_frequency(documents)
        self._extract_topics(documents, mappings=mappings)
        self._update_topic_size(documents)
        self._save_representative_docs(documents)
        self.probabilities_ = self._map_probabilities(self.probabilities_)

    def reduce_topics(self,
                      docs: List[str],
                      nr_topics: Union[int, str] = 20,
                      images: List[str] = None,
                      use_ctfidf: bool = False,
                      ) -> None:
        """ Reduce the number of topics to a fixed number of topics
        or automatically.

        If nr_topics is an integer, then the number of topics is reduced
        to nr_topics using `AgglomerativeClustering` on the cosine distance matrix
        of the topic c-TF-IDF or semantic embeddings.

        If nr_topics is `"auto"`, then HDBSCAN is used to automatically
        reduce the number of topics by running it on the topic embeddings.

        The topics, their sizes, and representations are updated.

        Arguments:
            docs: The docs you used when calling either `fit` or `fit_transform`
            nr_topics: The number of topics you want reduced to
            images: A list of paths to the images used when calling either
                    `fit` or `fit_transform`
            use_ctfidf: Whether to calculate distances between topics based on c-TF-IDF embeddings. If False, the
                        embeddings from the embedding model are used.

        Updates:
            topics_ : Assigns topics to their merged representations.
            probabilities_ : Assigns probabilities to their merged representations.

        Examples:

        You can further reduce the topics by passing the documents with their
        topics and probabilities (if they were calculated):

        ```python
        topic_model.reduce_topics(docs, nr_topics=30)
        ```

        You can then access the updated topics and probabilities with:

        ```python
        topics = topic_model.topics_
        probabilities = topic_model.probabilities_
        ```
        """
        check_is_fitted(self)
        check_documents_type(docs)

        self.nr_topics = nr_topics
        documents = pd.DataFrame({"Document": docs, "Topic": self.topics_, "Image": images, "ID": range(len(docs))})

        # Reduce number of topics
        documents = self._reduce_topics(documents, use_ctfidf)
        self._merged_topics = None
        self._save_representative_docs(documents)
        self.probabilities_ = self._map_probabilities(self.probabilities_)

        return self

    def reduce_outliers(self,
                        documents: List[str],
                        topics: List[int],
                        images: List[str] = None,
                        strategy: str = "distributions",
                        probabilities: np.ndarray = None,
                        threshold: float = 0,
                        embeddings: np.ndarray = None,
                        distributions_params: Mapping[str, Any] = {}) -> List[int]:
        """ Reduce outliers by merging them with their nearest topic according
        to one of several strategies.

        When using HDBSCAN, DBSCAN, or OPTICS, a number of outlier documents might be created
        that do not fall within any of the created topics. These are labeled as -1.
        This function allows the user to match outlier documents with their nearest topic
        using one of the following strategies using the `strategy` parameter:
            * "probabilities"
                This uses the soft-clustering as performed by HDBSCAN to find the
                best matching topic for each outlier document. To use this, make
                sure to calculate the `probabilities` beforehand by instantiating
                BERTopic with `calculate_probabilities=True`.
            * "distributions"
                Use the topic distributions, as calculated with `.approximate_distribution`
                to find the most frequent topic in each outlier document. You can use the
                `distributions_params` variable to tweak the parameters of
                `.approximate_distribution`.
            * "c-tf-idf"
                Calculate the c-TF-IDF representation for each outlier document and
                find the best matching c-TF-IDF topic representation using
                cosine similarity.
            * "embeddings"
                Using the embeddings of each outlier documents, find the best
                matching topic embedding using cosine similarity.

        Arguments:
            documents: A list of documents for which we reduce or remove the outliers.
            topics: The topics that correspond to the documents
            images: A list of paths to the images used when calling either
                    `fit` or `fit_transform`
            strategy: The strategy used for reducing outliers.
                    Options:
                        * "probabilities"
                            This uses the soft-clustering as performed by HDBSCAN
                            to find the best matching topic for each outlier document.

                        * "distributions"
                            Use the topic distributions, as calculated with `.approximate_distribution`
                            to find the most frequent topic in each outlier document.

                        * "c-tf-idf"
                            Calculate the c-TF-IDF representation for outlier documents and
                            find the best matching c-TF-IDF topic representation.

                        * "embeddings"
                            Calculate the embeddings for outlier documents and
                            find the best matching topic embedding.
            threshold: The threshold for assigning topics to outlier documents. This value
                       represents the minimum probability when `strategy="probabilities"`.
                       For all other strategies, it represents the minimum similarity.
            embeddings: The pre-computed embeddings to be used when `strategy="embeddings"`.
                        If this is None, then it will compute the embeddings for the outlier documents.
            distributions_params: The parameters used in `.approximate_distribution` when using
                                  the strategy `"distributions"`.

        Returns:
            new_topics: The updated topics

        Usage:

        The default settings uses the `"distributions"` strategy:

        ```python
        new_topics = topic_model.reduce_outliers(docs, topics)
        ```

        When you use the `"probabilities"` strategy, make sure to also pass the probabilities
        as generated through HDBSCAN:

        ```python
        from bertopic import BERTopic
        topic_model = BERTopic(calculate_probabilities=True)
        topics, probs = topic_model.fit_transform(docs)

        new_topics = topic_model.reduce_outliers(docs, topics, probabilities=probs, strategy="probabilities")
        ```
        """
        if images is not None:
            strategy = "embeddings"

        # Check correct use of parameters
        if strategy.lower() == "probabilities" and probabilities is None:
            raise ValueError("Make sure to pass in `probabilities` in order to use the probabilities strategy")

        # Reduce outliers by extracting most likely topics through the topic-term probability matrix
        if strategy.lower() == "probabilities":
            new_topics = [np.argmax(prob) if np.max(prob) >= threshold and topic == -1 else topic
                          for topic, prob in zip(topics, probabilities)]

        # Reduce outliers by extracting most frequent topics through calculating of Topic Distributions
        elif strategy.lower() == "distributions":
            outlier_ids = [index for index, topic in enumerate(topics) if topic == -1]
            outlier_docs = [documents[index] for index in outlier_ids]
            topic_distr, _ = self.approximate_distribution(outlier_docs, min_similarity=threshold, **distributions_params)
            outlier_topics = iter([np.argmax(prob) if sum(prob) > 0 else -1 for prob in topic_distr])
            new_topics = [topic if topic != -1 else next(outlier_topics) for topic in topics]

        # Reduce outliers by finding the most similar c-TF-IDF representations
        elif strategy.lower() == "c-tf-idf":
            outlier_ids = [index for index, topic in enumerate(topics) if topic == -1]
            outlier_docs = [documents[index] for index in outlier_ids]

            # Calculate c-TF-IDF of outlier documents with all topics
            bow_doc = self.vectorizer_model.transform(outlier_docs)
            c_tf_idf_doc = self.ctfidf_model.transform(bow_doc)
            similarity = cosine_similarity(c_tf_idf_doc, self.c_tf_idf_[self._outliers:])

            # Update topics
            similarity[similarity < threshold] = 0
            outlier_topics = iter([np.argmax(sim) if sum(sim) > 0 else -1 for sim in similarity])
            new_topics = [topic if topic != -1 else next(outlier_topics) for topic in topics]

        # Reduce outliers by finding the most similar topic embeddings
        elif strategy.lower() == "embeddings":
            if self.embedding_model is None and embeddings is None:
                raise ValueError("To use this strategy, you will need to pass a model to `embedding_model`"
                                 "when instantiating BERTopic.")
            outlier_ids = [index for index, topic in enumerate(topics) if topic == -1]
            if images is not None:
                outlier_docs = [images[index] for index in outlier_ids]
            else:
                outlier_docs = [documents[index] for index in outlier_ids]

            # Extract or calculate embeddings for outlier documents
            if embeddings is not None:
                outlier_embeddings = np.array([embeddings[index] for index in outlier_ids])
            elif images is not None:
                outlier_images = [images[index] for index in outlier_ids]
                outlier_embeddings = self.embedding_model.embed_images(outlier_images, verbose=self.verbose)
            else:
                outlier_embeddings = self.embedding_model.embed_documents(outlier_docs)
            similarity = cosine_similarity(outlier_embeddings, self.topic_embeddings_[self._outliers:])

            # Update topics
            similarity[similarity < threshold] = 0
            outlier_topics = iter([np.argmax(sim) if sum(sim) > 0 else -1 for sim in similarity])
            new_topics = [topic if topic != -1 else next(outlier_topics) for topic in topics]

        return new_topics

    def visualize_topics(self,
                         topics: List[int] = None,
                         top_n_topics: int = None,
                         custom_labels: bool = False,
                         title: str = "<b>Intertopic Distance Map</b>",
                         width: int = 650,
                         height: int = 650) -> go.Figure:
        """ Visualize topics, their sizes, and their corresponding words

        This visualization is highly inspired by LDAvis, a great visualization
        technique typically reserved for LDA.

        Arguments:
            topics: A selection of topics to visualize
                    Not to be confused with the topics that you get from `.fit_transform`.
                    For example, if you want to visualize only topics 1 through 5:
                    `topics = [1, 2, 3, 4, 5]`.
            top_n_topics: Only select the top n most frequent topics
            custom_labels: Whether to use custom topic labels that were defined using
                           `topic_model.set_topic_labels`.
            title: Title of the plot.
            width: The width of the figure.
            height: The height of the figure.

        Examples:

        To visualize the topics simply run:

        ```python
        topic_model.visualize_topics()
        ```

        Or if you want to save the resulting figure:

        ```python
        fig = topic_model.visualize_topics()
        fig.write_html("path/to/file.html")
        ```
        """
        check_is_fitted(self)
        return plotting.visualize_topics(self,
                                         topics=topics,
                                         top_n_topics=top_n_topics,
                                         custom_labels=custom_labels,
                                         title=title,
                                         width=width,
                                         height=height)

    def visualize_documents(self,
                            docs: List[str],
                            topics: List[int] = None,
                            embeddings: np.ndarray = None,
                            reduced_embeddings: np.ndarray = None,
                            sample: float = None,
                            hide_annotations: bool = False,
                            hide_document_hover: bool = False,
                            custom_labels: bool = False,
                            title: str = "<b>Documents and Topics</b>",
                            width: int = 1200,
                            height: int = 750) -> go.Figure:
        """ Visualize documents and their topics in 2D

        Arguments:
            topic_model: A fitted BERTopic instance.
            docs: The documents you used when calling either `fit` or `fit_transform`
            topics: A selection of topics to visualize.
                    Not to be confused with the topics that you get from `.fit_transform`.
                    For example, if you want to visualize only topics 1 through 5:
                    `topics = [1, 2, 3, 4, 5]`.
            embeddings: The embeddings of all documents in `docs`.
            reduced_embeddings: The 2D reduced embeddings of all documents in `docs`.
            sample: The percentage of documents in each topic that you would like to keep.
                    Value can be between 0 and 1. Setting this value to, for example,
                    0.1 (10% of documents in each topic) makes it easier to visualize
                    millions of documents as a subset is chosen.
            hide_annotations: Hide the names of the traces on top of each cluster.
            hide_document_hover: Hide the content of the documents when hovering over
                                specific points. Helps to speed up generation of visualization.
            custom_labels: Whether to use custom topic labels that were defined using
                           `topic_model.set_topic_labels`.
            title: Title of the plot.
            width: The width of the figure.
            height: The height of the figure.

        Examples:

        To visualize the topics simply run:

        ```python
        topic_model.visualize_documents(docs)
        ```

        Do note that this re-calculates the embeddings and reduces them to 2D.
        The advised and preferred pipeline for using this function is as follows:

        ```python
        from sklearn.datasets import fetch_20newsgroups
        from sentence_transformers import SentenceTransformer
        from bertopic import BERTopic
        from umap import UMAP

        # Prepare embeddings
        docs = fetch_20newsgroups(subset='all',  remove=('headers', 'footers', 'quotes'))['data']
        sentence_model = SentenceTransformer("all-MiniLM-L6-v2")
        embeddings = sentence_model.encode(docs, show_progress_bar=False)

        # Train BERTopic
        topic_model = BERTopic().fit(docs, embeddings)

        # Reduce dimensionality of embeddings, this step is optional
        # reduced_embeddings = UMAP(n_neighbors=10, n_components=2, min_dist=0.0, metric='cosine').fit_transform(embeddings)

        # Run the visualization with the original embeddings
        topic_model.visualize_documents(docs, embeddings=embeddings)

        # Or, if you have reduced the original embeddings already:
        topic_model.visualize_documents(docs, reduced_embeddings=reduced_embeddings)
        ```

        Or if you want to save the resulting figure:

        ```python
        fig = topic_model.visualize_documents(docs, reduced_embeddings=reduced_embeddings)
        fig.write_html("path/to/file.html")
        ```

        <iframe src="../getting_started/visualization/documents.html"
        style="width:1000px; height: 800px; border: 0px;""></iframe>
        """
        check_is_fitted(self)
        check_documents_type(docs)
        return plotting.visualize_documents(self,
                                            docs=docs,
                                            topics=topics,
                                            embeddings=embeddings,
                                            reduced_embeddings=reduced_embeddings,
                                            sample=sample,
                                            hide_annotations=hide_annotations,
                                            hide_document_hover=hide_document_hover,
                                            custom_labels=custom_labels,
                                            title=title,
                                            width=width,
                                            height=height)

    def visualize_document_datamap(self,
                                   docs: List[str],
                                   topics: List[int] = None,
                                   embeddings: np.ndarray = None,
                                   reduced_embeddings: np.ndarray = None,
                                   custom_labels: Union[bool, str] = False,
                                   title: str = "Documents and Topics",
                                   sub_title: Union[str, None] = None,
                                   width: int = 1200,
                                   height: int = 1200,
                                   **datamap_kwds):
        """ Visualize documents and their topics in 2D as a static plot for publication using
        DataMapPlot. This works best if there are between 5 and 60 topics. It is therefore best
        to use a sufficiently large `min_topic_size` or set `nr_topics` when building the model.

        Arguments:
            topic_model:  A fitted BERTopic instance.
            docs: The documents you used when calling either `fit` or `fit_transform`
            embeddings:  The embeddings of all documents in `docs`.
            reduced_embeddings:  The 2D reduced embeddings of all documents in `docs`.
            custom_labels:  If bool, whether to use custom topic labels that were defined using
                           `topic_model.set_topic_labels`.
                           If `str`, it uses labels from other aspects, e.g., "Aspect1".
            title: Title of the plot.
            sub_title: Sub-title of the plot.
            width: The width of the figure.
            height: The height of the figure.
            **datamap_kwds:  All further keyword args will be passed on to DataMapPlot's
                             `create_plot` function. See the DataMapPlot documentation
                             for more details.

        Returns:
            figure: A Matplotlib Figure object.

        Examples:

        To visualize the topics simply run:

        ```python
        topic_model.visualize_document_datamap(docs)
        ```

        Do note that this re-calculates the embeddings and reduces them to 2D.
        The advised and preferred pipeline for using this function is as follows:

        ```python
        from sklearn.datasets import fetch_20newsgroups
        from sentence_transformers import SentenceTransformer
        from bertopic import BERTopic
        from umap import UMAP

        # Prepare embeddings
        docs = fetch_20newsgroups(subset='all',  remove=('headers', 'footers', 'quotes'))['data']
        sentence_model = SentenceTransformer("all-MiniLM-L6-v2")
        embeddings = sentence_model.encode(docs, show_progress_bar=False)

        # Train BERTopic
        topic_model = BERTopic(min_topic_size=36).fit(docs, embeddings)

        # Reduce dimensionality of embeddings, this step is optional
        # reduced_embeddings = UMAP(n_neighbors=10, n_components=2, min_dist=0.0, metric='cosine').fit_transform(embeddings)

        # Run the visualization with the original embeddings
        topic_model.visualize_document_datamap(docs, embeddings=embeddings)

        # Or, if you have reduced the original embeddings already:
        topic_model.visualize_document_datamap(docs, reduced_embeddings=reduced_embeddings)
        ```

        Or if you want to save the resulting figure:

        ```python
        fig = topic_model.visualize_document_datamap(docs, reduced_embeddings=reduced_embeddings)
        fig.savefig("path/to/file.png", bbox_inches="tight")
        ```
        """
        check_is_fitted(self)
        check_documents_type(docs)
        return plotting.visualize_document_datamap(self,
                                                   docs,
                                                   topics,
                                                   embeddings,
                                                   reduced_embeddings,
                                                   custom_labels,
                                                   title,
                                                   sub_title,
                                                   width,
                                                   height,
                                                   **datamap_kwds)
    def visualize_hierarchical_documents(self,
                                         docs: List[str],
                                         hierarchical_topics: pd.DataFrame,
                                         topics: List[int] = None,
                                         embeddings: np.ndarray = None,
                                         reduced_embeddings: np.ndarray = None,
                                         sample: Union[float, int] = None,
                                         hide_annotations: bool = False,
                                         hide_document_hover: bool = True,
                                         nr_levels: int = 10,
                                         level_scale: str = 'linear',
                                         custom_labels: bool = False,
                                         title: str = "<b>Hierarchical Documents and Topics</b>",
                                         width: int = 1200,
                                         height: int = 750) -> go.Figure:
        """ Visualize documents and their topics in 2D at different levels of hierarchy

        Arguments:
            docs: The documents you used when calling either `fit` or `fit_transform`
            hierarchical_topics: A dataframe that contains a hierarchy of topics
                                represented by their parents and their children
            topics: A selection of topics to visualize.
                    Not to be confused with the topics that you get from `.fit_transform`.
                    For example, if you want to visualize only topics 1 through 5:
                    `topics = [1, 2, 3, 4, 5]`.
            embeddings: The embeddings of all documents in `docs`.
            reduced_embeddings: The 2D reduced embeddings of all documents in `docs`.
            sample: The percentage of documents in each topic that you would like to keep.
                    Value can be between 0 and 1. Setting this value to, for example,
                    0.1 (10% of documents in each topic) makes it easier to visualize
                    millions of documents as a subset is chosen.
            hide_annotations: Hide the names of the traces on top of each cluster.
            hide_document_hover: Hide the content of the documents when hovering over
                                 specific points. Helps to speed up generation of visualizations.
            nr_levels: The number of levels to be visualized in the hierarchy. First, the distances
                       in `hierarchical_topics.Distance` are split in `nr_levels` lists of distances with
                       equal length. Then, for each list of distances, the merged topics, that have 
                       a distance less or equal to the maximum distance of the selected list of distances, are selected.
                       NOTE: To get all possible merged steps, make sure that `nr_levels` is equal to
                       the length of `hierarchical_topics`.
            level_scale: Whether to apply a linear or logarithmic ('log') scale levels of the distance
                         vector. Linear scaling will perform an equal number of merges at each level
                         while logarithmic scaling will perform more mergers in earlier levels to
                         provide more resolution at higher levels (this can be used for when the number
                         of topics is large).
            custom_labels: Whether to use custom topic labels that were defined using
                           `topic_model.set_topic_labels`.
                           NOTE: Custom labels are only generated for the original
                           un-merged topics.
            title: Title of the plot.
            width: The width of the figure.
            height: The height of the figure.

        Examples:

        To visualize the topics simply run:

        ```python
        topic_model.visualize_hierarchical_documents(docs, hierarchical_topics)
        ```

        Do note that this re-calculates the embeddings and reduces them to 2D.
        The advised and preferred pipeline for using this function is as follows:

        ```python
        from sklearn.datasets import fetch_20newsgroups
        from sentence_transformers import SentenceTransformer
        from bertopic import BERTopic
        from umap import UMAP

        # Prepare embeddings
        docs = fetch_20newsgroups(subset='all',  remove=('headers', 'footers', 'quotes'))['data']
        sentence_model = SentenceTransformer("all-MiniLM-L6-v2")
        embeddings = sentence_model.encode(docs, show_progress_bar=False)

        # Train BERTopic and extract hierarchical topics
        topic_model = BERTopic().fit(docs, embeddings)
        hierarchical_topics = topic_model.hierarchical_topics(docs)

        # Reduce dimensionality of embeddings, this step is optional
        # reduced_embeddings = UMAP(n_neighbors=10, n_components=2, min_dist=0.0, metric='cosine').fit_transform(embeddings)

        # Run the visualization with the original embeddings
        topic_model.visualize_hierarchical_documents(docs, hierarchical_topics, embeddings=embeddings)

        # Or, if you have reduced the original embeddings already:
        topic_model.visualize_hierarchical_documents(docs, hierarchical_topics, reduced_embeddings=reduced_embeddings)
        ```

        Or if you want to save the resulting figure:

        ```python
        fig = topic_model.visualize_hierarchical_documents(docs, hierarchical_topics, reduced_embeddings=reduced_embeddings)
        fig.write_html("path/to/file.html")
        ```

        <iframe src="../getting_started/visualization/hierarchical_documents.html"
        style="width:1000px; height: 770px; border: 0px;""></iframe>
        """
        check_is_fitted(self)
        check_documents_type(docs)
        return plotting.visualize_hierarchical_documents(self,
                                                         docs=docs,
                                                         hierarchical_topics=hierarchical_topics,
                                                         topics=topics,
                                                         embeddings=embeddings,
                                                         reduced_embeddings=reduced_embeddings,
                                                         sample=sample,
                                                         hide_annotations=hide_annotations,
                                                         hide_document_hover=hide_document_hover,
                                                         nr_levels=nr_levels,
                                                         level_scale=level_scale,
                                                         custom_labels=custom_labels,
                                                         title=title,
                                                         width=width,
                                                         height=height)

    def visualize_term_rank(self,
                            topics: List[int] = None,
                            log_scale: bool = False,
                            custom_labels: bool = False,
                            title: str = "<b>Term score decline per Topic</b>",
                            width: int = 800,
                            height: int = 500) -> go.Figure:
        """ Visualize the ranks of all terms across all topics

        Each topic is represented by a set of words. These words, however,
        do not all equally represent the topic. This visualization shows
        how many words are needed to represent a topic and at which point
        the beneficial effect of adding words starts to decline.

        Arguments:
            topics: A selection of topics to visualize. These will be colored
                    red where all others will be colored black.
            log_scale: Whether to represent the ranking on a log scale
            custom_labels: Whether to use custom topic labels that were defined using
                           `topic_model.set_topic_labels`.
            title: Title of the plot.
            width: The width of the figure.
            height: The height of the figure.

        Returns:
            fig: A plotly figure

        Examples:

        To visualize the ranks of all words across
        all topics simply run:

        ```python
        topic_model.visualize_term_rank()
        ```

        Or if you want to save the resulting figure:

        ```python
        fig = topic_model.visualize_term_rank()
        fig.write_html("path/to/file.html")
        ```

        Reference:

        This visualization was heavily inspired by the
        "Term Probability Decline" visualization found in an
        analysis by the amazing [tmtoolkit](https://tmtoolkit.readthedocs.io/).
        Reference to that specific analysis can be found
        [here](https://wzbsocialsciencecenter.github.io/tm_corona/tm_analysis.html).
        """
        check_is_fitted(self)
        return plotting.visualize_term_rank(self,
                                            topics=topics,
                                            log_scale=log_scale,
                                            custom_labels=custom_labels,
                                            title=title,
                                            width=width,
                                            height=height)

    def visualize_topics_over_time(self,
                                   topics_over_time: pd.DataFrame,
                                   top_n_topics: int = None,
                                   topics: List[int] = None,
                                   normalize_frequency: bool = False,
                                   custom_labels: bool = False,
                                   title: str = "<b>Topics over Time</b>",
                                   width: int = 1250,
                                   height: int = 450) -> go.Figure:
        """ Visualize topics over time

        Arguments:
            topics_over_time: The topics you would like to be visualized with the
                              corresponding topic representation
            top_n_topics: To visualize the most frequent topics instead of all
            topics: Select which topics you would like to be visualized
            normalize_frequency: Whether to normalize each topic's frequency individually
            custom_labels: Whether to use custom topic labels that were defined using
                           `topic_model.set_topic_labels`.
            title: Title of the plot.
            width: The width of the figure.
            height: The height of the figure.

        Returns:
            A plotly.graph_objects.Figure including all traces

        Examples:

        To visualize the topics over time, simply run:

        ```python
        topics_over_time = topic_model.topics_over_time(docs, timestamps)
        topic_model.visualize_topics_over_time(topics_over_time)
        ```

        Or if you want to save the resulting figure:

        ```python
        fig = topic_model.visualize_topics_over_time(topics_over_time)
        fig.write_html("path/to/file.html")
        ```
        """
        check_is_fitted(self)
        return plotting.visualize_topics_over_time(self,
                                                   topics_over_time=topics_over_time,
                                                   top_n_topics=top_n_topics,
                                                   topics=topics,
                                                   normalize_frequency=normalize_frequency,
                                                   custom_labels=custom_labels,
                                                   title=title,
                                                   width=width,
                                                   height=height)

    def visualize_topics_per_class(self,
                                   topics_per_class: pd.DataFrame,
                                   top_n_topics: int = 10,
                                   topics: List[int] = None,
                                   normalize_frequency: bool = False,
                                   custom_labels: bool = False,
                                   title: str = "<b>Topics per Class</b>",
                                   width: int = 1250,
                                   height: int = 900) -> go.Figure:
        """ Visualize topics per class

        Arguments:
            topics_per_class: The topics you would like to be visualized with the
                              corresponding topic representation
            top_n_topics: To visualize the most frequent topics instead of all
            topics: Select which topics you would like to be visualized
            normalize_frequency: Whether to normalize each topic's frequency individually
            custom_labels: Whether to use custom topic labels that were defined using
                           `topic_model.set_topic_labels`.
            title: Title of the plot.
            width: The width of the figure.
            height: The height of the figure.

        Returns:
            A plotly.graph_objects.Figure including all traces

        Examples:

        To visualize the topics per class, simply run:

        ```python
        topics_per_class = topic_model.topics_per_class(docs, classes)
        topic_model.visualize_topics_per_class(topics_per_class)
        ```

        Or if you want to save the resulting figure:

        ```python
        fig = topic_model.visualize_topics_per_class(topics_per_class)
        fig.write_html("path/to/file.html")
        ```
        """
        check_is_fitted(self)
        return plotting.visualize_topics_per_class(self,
                                                   topics_per_class=topics_per_class,
                                                   top_n_topics=top_n_topics,
                                                   topics=topics,
                                                   normalize_frequency=normalize_frequency,
                                                   custom_labels=custom_labels,
                                                   title=title,
                                                   width=width,
                                                   height=height)

    def visualize_distribution(self,
                               probabilities: np.ndarray,
                               min_probability: float = 0.015,
                               custom_labels: bool = False,
                               title: str = "<b>Topic Probability Distribution</b>",
                               width: int = 800,
                               height: int = 600) -> go.Figure:
        """ Visualize the distribution of topic probabilities

        Arguments:
            probabilities: An array of probability scores
            min_probability: The minimum probability score to visualize.
                             All others are ignored.
            custom_labels: Whether to use custom topic labels that were defined using
                           `topic_model.set_topic_labels`.
            title: Title of the plot.
            width: The width of the figure.
            height: The height of the figure.

        Examples:

        Make sure to fit the model before and only input the
        probabilities of a single document:

        ```python
        topic_model.visualize_distribution(topic_model.probabilities_[0])
        ```

        Or if you want to save the resulting figure:

        ```python
        fig = topic_model.visualize_distribution(topic_model.probabilities_[0])
        fig.write_html("path/to/file.html")
        ```
        """
        check_is_fitted(self)
        return plotting.visualize_distribution(self,
                                               probabilities=probabilities,
                                               min_probability=min_probability,
                                               custom_labels=custom_labels,
                                               title=title,
                                               width=width,
                                               height=height)

    def visualize_approximate_distribution(self,
                                           document: str,
                                           topic_token_distribution: np.ndarray,
                                           normalize: bool = False):
        """ Visualize the topic distribution calculated by `.approximate_topic_distribution`
        on a token level. Thereby indicating the extent to which a certain word or phrase belongs
        to a specific topic. The assumption here is that a single word can belong to multiple
        similar topics and as such can give information about the broader set of topics within
        a single document.

        Arguments:
            topic_model: A fitted BERTopic instance.
            document: The document for which you want to visualize
                      the approximated topic distribution.
            topic_token_distribution: The topic-token distribution of the document as
                                      extracted by `.approximate_topic_distribution`
            normalize: Whether to normalize, between 0 and 1 (summing up to 1), the
                       topic distribution values.

        Returns:
            df: A stylized dataframe indicating the best fitting topics
                for each token.

        Examples:

        ```python
        # Calculate the topic distributions on a token level
        # Note that we need to have `calculate_token_level=True`
        topic_distr, topic_token_distr = topic_model.approximate_distribution(
                docs, calculate_token_level=True
        )

        # Visualize the approximated topic distributions
        df = topic_model.visualize_approximate_distribution(docs[0], topic_token_distr[0])
        df
        ```

        To revert this stylized dataframe back to a regular dataframe,
        you can run the following:

        ```python
        df.data.columns = [column.strip() for column in df.data.columns]
        df = df.data
        ```
        """
        check_is_fitted(self)
        return plotting.visualize_approximate_distribution(self,
                                                           document=document,
                                                           topic_token_distribution=topic_token_distribution,
                                                           normalize=normalize)

    def visualize_hierarchy(self,
                            orientation: str = "left",
                            topics: List[int] = None,
                            top_n_topics: int = None,
                            use_ctfidf: bool = True,
                            custom_labels: bool = False,
                            title: str = "<b>Hierarchical Clustering</b>",
                            width: int = 1000,
                            height: int = 600,
                            hierarchical_topics: pd.DataFrame = None,
                            linkage_function: Callable[[csr_matrix], np.ndarray] = None,
                            distance_function: Callable[[csr_matrix], csr_matrix] = None,
                            color_threshold: int = 1) -> go.Figure:
        """ Visualize a hierarchical structure of the topics

        A ward linkage function is used to perform the
        hierarchical clustering based on the cosine distance
        matrix between c-TF-IDF or semantic embeddings of the topics.

        Arguments:
            topic_model: A fitted BERTopic instance.
            orientation: The orientation of the figure.
                         Either 'left' or 'bottom'
            topics: A selection of topics to visualize
            top_n_topics: Only select the top n most frequent topics
            use_ctfidf: Whether to calculate distances between topics based on c-TF-IDF embeddings. If False, the
                        embeddings from the embedding model are used.
            custom_labels: Whether to use custom topic labels that were defined using
                           `topic_model.set_topic_labels`.
                           NOTE: Custom labels are only generated for the original
                           un-merged topics.
            title: Title of the plot.
            width: The width of the figure. Only works if orientation is set to 'left'
            height: The height of the figure. Only works if orientation is set to 'bottom'
            hierarchical_topics: A dataframe that contains a hierarchy of topics
                                 represented by their parents and their children.
                                 NOTE: The hierarchical topic names are only visualized
                                 if both `topics` and `top_n_topics` are not set.
            linkage_function: The linkage function to use. Default is:
                              `lambda x: sch.linkage(x, 'ward', optimal_ordering=True)`
                              NOTE: Make sure to use the same `linkage_function` as used
                              in `topic_model.hierarchical_topics`.
            distance_function: The distance function to use on the c-TF-IDF matrix. Default is:
                               `lambda x: 1 - cosine_similarity(x)`
                               NOTE: Make sure to use the same `distance_function` as used
                               in `topic_model.hierarchical_topics`.
            color_threshold: Value at which the separation of clusters will be made which
                             will result in different colors for different clusters.
                             A higher value will typically lead to less colored clusters.

        Returns:
            fig: A plotly figure

        Examples:

        To visualize the hierarchical structure of
        topics simply run:

        ```python
        topic_model.visualize_hierarchy()
        ```

        If you also want the labels of hierarchical topics visualized,
        run the following:

        ```python
        # Extract hierarchical topics and their representations
        hierarchical_topics = topic_model.hierarchical_topics(docs)

        # Visualize these representations
        topic_model.visualize_hierarchy(hierarchical_topics=hierarchical_topics)
        ```

        If you want to save the resulting figure:

        ```python
        fig = topic_model.visualize_hierarchy()
        fig.write_html("path/to/file.html")
        ```
        <iframe src="../getting_started/visualization/hierarchy.html"
        style="width:1000px; height: 680px; border: 0px;""></iframe>
        """
        check_is_fitted(self)
        return plotting.visualize_hierarchy(self,
                                            orientation=orientation,
                                            topics=topics,
                                            top_n_topics=top_n_topics,
                                            use_ctfidf=use_ctfidf,
                                            custom_labels=custom_labels,
                                            title=title,
                                            width=width,
                                            height=height,
                                            hierarchical_topics=hierarchical_topics,
                                            linkage_function=linkage_function,
                                            distance_function=distance_function,
                                            color_threshold=color_threshold
                                            )

    def visualize_heatmap(self,
                          topics: List[int] = None,
                          top_n_topics: int = None,
                          n_clusters: int = None,
                          use_ctfidf: bool = False,
                          custom_labels: bool = False,
                          title: str = "<b>Similarity Matrix</b>",
                          width: int = 800,
                          height: int = 800) -> go.Figure:
        """ Visualize a heatmap of the topic's similarity matrix

        Based on the cosine similarity matrix between c-TF-IDFs or semantic embeddings of the topics,
        a heatmap is created showing the similarity between topics.

        Arguments:
            topics: A selection of topics to visualize.
            top_n_topics: Only select the top n most frequent topics.
            n_clusters: Create n clusters and order the similarity
                        matrix by those clusters.
            use_ctfidf: Whether to calculate distances between topics based on c-TF-IDF embeddings. If False, the
                        embeddings from the embedding model are used.
            custom_labels: Whether to use custom topic labels that were defined using
                           `topic_model.set_topic_labels`.
            title: Title of the plot.
            width: The width of the figure.
            height: The height of the figure.

        Returns:
            fig: A plotly figure

        Examples:

        To visualize the similarity matrix of
        topics simply run:

        ```python
        topic_model.visualize_heatmap()
        ```

        Or if you want to save the resulting figure:

        ```python
        fig = topic_model.visualize_heatmap()
        fig.write_html("path/to/file.html")
        ```
        """
        check_is_fitted(self)
        return plotting.visualize_heatmap(self,
                                          topics=topics,
                                          top_n_topics=top_n_topics,
                                          n_clusters=n_clusters,
                                          use_ctfidf=use_ctfidf,
                                          custom_labels=custom_labels,
                                          title=title,
                                          width=width,
                                          height=height)

    def visualize_barchart(self,
                           topics: List[int] = None,
                           top_n_topics: int = 8,
                           n_words: int = 5,
                           custom_labels: bool = False,
                           title: str = "Topic Word Scores",
                           width: int = 250,
                           height: int = 250,
                           autoscale: bool=False) -> go.Figure:
        """ Visualize a barchart of selected topics

        Arguments:
            topics: A selection of topics to visualize.
            top_n_topics: Only select the top n most frequent topics.
            n_words: Number of words to show in a topic
            custom_labels: Whether to use custom topic labels that were defined using
                           `topic_model.set_topic_labels`.
            title: Title of the plot.
            width: The width of each figure.
            height: The height of each figure.
            autoscale: Whether to automatically calculate the height of the figures to fit the whole bar text

        Returns:
            fig: A plotly figure

        Examples:

        To visualize the barchart of selected topics
        simply run:

        ```python
        topic_model.visualize_barchart()
        ```

        Or if you want to save the resulting figure:

        ```python
        fig = topic_model.visualize_barchart()
        fig.write_html("path/to/file.html")
        ```
        """
        check_is_fitted(self)
        return plotting.visualize_barchart(self,
                                           topics=topics,
                                           top_n_topics=top_n_topics,
                                           n_words=n_words,
                                           custom_labels=custom_labels,
                                           title=title,
                                           width=width,
                                           height=height,
                                           autoscale=autoscale)

    def save(self,
             path,
             serialization: Literal["safetensors", "pickle", "pytorch"] = "pickle",
             save_embedding_model: Union[bool, str] = True,
             save_ctfidf: bool = False):
        """ Saves the model to the specified path or folder

        When saving the model, make sure to also keep track of the versions
        of dependencies and Python used. Loading and saving the model should
        be done using the same dependencies and Python. Moreover, models
        saved in one version of BERTopic should not be loaded in other versions.

        Arguments:
            path: If `serialization` is 'safetensors' or `pytorch`, this is a directory.
                  If `serialization` is `pickle`, then this is a file.
            serialization: If `pickle`, the entire model will be pickled. If `safetensors`
                           or `pytorch` the model will be saved without the embedding,
                           dimensionality reduction, and clustering algorithms.
                           This is a very efficient format and typically advised.
            save_embedding_model: If serialization is `pickle`, then you can choose to skip
                                  saving the embedding model. If serialization is `safetensors`
                                  or `pytorch`, this variable can be used as a string pointing
                                  towards a huggingface model.
            save_ctfidf: Whether to save c-TF-IDF information if serialization is `safetensors`
                         or `pytorch`

        Examples:

        To save the model in an efficient and safe format (safetensors) with c-TF-IDF information:

        ```python
        topic_model.save("model_dir", serialization="safetensors", save_ctfidf=True)
        ```

        If you wish to also add a pointer to the embedding model, which will be downloaded from
        HuggingFace upon loading:

        ```python
        embedding_model = "sentence-transformers/all-MiniLM-L6-v2"
        topic_model.save("model_dir", serialization="safetensors", save_embedding_model=embedding_model)
        ```

        or if you want save the full model with pickle:

        ```python
        topic_model.save("my_model")
        ```

        NOTE: Pickle can run arbitrary code and is generally considered to be less safe than
        safetensors.
        """
        if serialization == "pickle":
            logger.warning("When you use `pickle` to save/load a BERTopic model,"
                           "please make sure that the environments in which you save"
                           "and load the model are **exactly** the same. The version of BERTopic,"
                           "its dependencies, and python need to remain the same.")

            with open(path, 'wb') as file:

                # This prevents the vectorizer from being too large in size if `min_df` was
                # set to a value higher than 1
                self.vectorizer_model.stop_words_ = None

                if not save_embedding_model:
                    embedding_model = self.embedding_model
                    self.embedding_model = None
                    joblib.dump(self, file)
                    self.embedding_model = embedding_model
                else:
                    joblib.dump(self, file)
        elif serialization == "safetensors" or serialization == "pytorch":

            # Directory
            save_directory = Path(path)
            save_directory.mkdir(exist_ok=True, parents=True)

            # Check embedding model
            if save_embedding_model and hasattr(self.embedding_model, '_hf_model') and not isinstance(save_embedding_model, str):
                save_embedding_model = self.embedding_model._hf_model
            elif not save_embedding_model:
                logger.warning("You are saving a BERTopic model without explicitly defining an embedding model."
                               "If you are using a sentence-transformers model or a HuggingFace model supported"
                               "by sentence-transformers, please save the model by using a pointer towards that model."
                               "For example, `save_embedding_model='sentence-transformers/all-mpnet-base-v2'`")

            # Minimal
            save_utils.save_hf(model=self, save_directory=save_directory, serialization=serialization)
            save_utils.save_topics(model=self, path=save_directory / "topics.json")
            save_utils.save_images(model=self, path=save_directory / "images")
            save_utils.save_config(model=self, path=save_directory / 'config.json', embedding_model=save_embedding_model)

            # Additional
            if save_ctfidf:
                save_utils.save_ctfidf(model=self, save_directory=save_directory, serialization=serialization)
                save_utils.save_ctfidf_config(model=self, path=save_directory / 'ctfidf_config.json')

    @classmethod
    def load(cls,
             path: str,
             embedding_model=None):
        """ Loads the model from the specified path or directory

        Arguments:
            path: Either load a BERTopic model from a file (`.pickle`) or a folder containing
                  `.safetensors` or `.bin` files.
            embedding_model: Additionally load in an embedding model if it was not saved
                             in the BERTopic model file or directory.

        Examples:

        ```python
        BERTopic.load("model_dir")
        ```

        or if you did not save the embedding model:

        ```python
        BERTopic.load("model_dir", embedding_model="all-MiniLM-L6-v2")
        ```
        """
        file_or_dir = Path(path)

        # Load from Pickle
        if file_or_dir.is_file():
            with open(file_or_dir, 'rb') as file:
                if embedding_model:
                    topic_model = joblib.load(file)
                    topic_model.embedding_model = select_backend(embedding_model, verbose=self.verbose)
                else:
                    topic_model = joblib.load(file)
                return topic_model

        # Load from directory or HF
        if file_or_dir.is_dir():
            topics, params, tensors, ctfidf_tensors, ctfidf_config, images = save_utils.load_local_files(file_or_dir)
        elif "/" in str(path):
            topics, params, tensors, ctfidf_tensors, ctfidf_config, images = save_utils.load_files_from_hf(path)
        else:
            raise ValueError("Make sure to either pass a valid directory or HF model.")
        topic_model = _create_model_from_files(topics, params, tensors, ctfidf_tensors, ctfidf_config, images,
                                               warn_no_backend=(embedding_model is None))

        # Replace embedding model if one is specifically chosen
        if embedding_model is not None:
            topic_model.embedding_model = select_backend(embedding_model)

        return topic_model

    @classmethod
    def merge_models(cls, models, min_similarity: float = .7, embedding_model=None):
        """ Merge multiple pre-trained BERTopic models into a single model.

        The models are merged as if they were all saved using pytorch or
        safetensors, so a minimal version without c-TF-IDF.

        To do this, we choose the first model in the list of
        models as a baseline. Then, we check each model whether
        they contain topics that are not in the baseline.
        This check is based on the cosine similarity between
        topics embeddings. If topic embeddings between two models
        are similar, then the topic of the second model is re-assigned
        to the first. If they are dissimilar, the topic of the second
        model is assigned to the first.

        In essence, we simply check whether sufficiently "new"
        topics emerge and add them.

        Arguments:
            models: A list of fitted BERTopic models
            min_similarity: The minimum similarity for when topics are merged.
            embedding_model: Additionally load in an embedding model if necessary.

        Returns:
            A new BERTopic model that was created as if you were
            loading a model from the HuggingFace Hub without c-TF-IDF

        Examples:

        ```python
        from bertopic import BERTopic
        from sklearn.datasets import fetch_20newsgroups

        docs = fetch_20newsgroups(subset='all',  remove=('headers', 'footers', 'quotes'))['data']

        # Create three separate models
        topic_model_1 = BERTopic(min_topic_size=5).fit(docs[:4000])
        topic_model_2 = BERTopic(min_topic_size=5).fit(docs[4000:8000])
        topic_model_3 = BERTopic(min_topic_size=5).fit(docs[8000:])

        # Combine all models into one
        merged_model = BERTopic.merge_models([topic_model_1, topic_model_2, topic_model_3])
        ```
        """
        import torch

        # Temporarily save model and push to HF
        with TemporaryDirectory() as tmpdir:

            # Save model weights and config.
            all_topics, all_params, all_tensors = [], [], []
            for index, model in enumerate(models):
                model.save(tmpdir, serialization="pytorch")
                topics, params, tensors, _, _, _ = save_utils.load_local_files(Path(tmpdir))
                all_topics.append(topics)
                all_params.append(params)
                all_tensors.append(np.array(tensors["topic_embeddings"]))

                # Create a base set of parameters
                if index == 0:
                    merged_topics = topics
                    merged_params = params
                    merged_tensors = np.array(tensors["topic_embeddings"])
                    merged_topics["custom_labels"] = None

        for tensors, selected_topics in zip(all_tensors[1:], all_topics[1:]):
            # Calculate similarity matrix
            sim_matrix = cosine_similarity(tensors, merged_tensors)
            sims = np.max(sim_matrix, axis=1)

            # Extract new topics
            new_topics = sorted([index - selected_topics["_outliers"] for index, sim in enumerate(sims) if sim < min_similarity])
            max_topic = max(set(merged_topics["topics"]))

            # Merge Topic Representations
            new_topics_dict = {}
            for new_topic in new_topics:
                if new_topic != -1:
                    max_topic += 1
                    new_topics_dict[new_topic] = max_topic
                    merged_topics["topic_representations"][str(max_topic)] = selected_topics["topic_representations"][str(new_topic)]
                    merged_topics["topic_labels"][str(max_topic)] = selected_topics["topic_labels"][str(new_topic)]

                    # Add new aspects
                    if selected_topics["topic_aspects"]:
                        aspects_1 = set(merged_topics["topic_aspects"].keys())
                        aspects_2 = set(selected_topics["topic_aspects"].keys())
                        aspects_diff = aspects_2.difference(aspects_1)
                        if aspects_diff:
                            for aspect in aspects_diff:
                                merged_topics["topic_aspects"][aspect] = {}

                        # If the original model does not have topic aspects but the to be added model does
                        if not merged_topics.get("topic_aspects"):
                            merged_topics["topic_aspects"] = selected_topics["topic_aspects"]

                        # If they both contain topic aspects, add to the existing set of aspects
                        else:
                            for aspect, values in selected_topics["topic_aspects"].items():
                                merged_topics["topic_aspects"][aspect][str(max_topic)] = values[str(new_topic)]

                    # Add new embeddings
                    new_tensors = tensors[new_topic + selected_topics["_outliers"]]
                    merged_tensors = np.vstack([merged_tensors, new_tensors])

            # Topic Mapper
            merged_topics["topic_mapper"] = TopicMapper(list(range(-1, max_topic+1, 1))).mappings_

            # Find similar topics and re-assign those from the new models
            sims_idx = np.argmax(sim_matrix, axis=1)
            sims = np.max(sim_matrix, axis=1)
            to_merge = {
                a - selected_topics["_outliers"]:
                b - merged_topics["_outliers"] for a, (b, val) in enumerate(zip(sims_idx, sims))
                if val >= min_similarity
            }
            to_merge.update(new_topics_dict)
            to_merge[-1] = -1
            topics = [to_merge[topic] for topic in selected_topics["topics"]]
            merged_topics["topics"].extend(topics)
            merged_topics["topic_sizes"] = dict(Counter(merged_topics["topics"]))

        # Create a new model from the merged parameters
        merged_tensors = {"topic_embeddings": torch.from_numpy(merged_tensors)}
        merged_model = _create_model_from_files(merged_topics, merged_params, merged_tensors, None, None, None, warn_no_backend=False)
        merged_model.embedding_model = models[0].embedding_model

        # Replace embedding model if one is specifically chosen
        if embedding_model is not None and type(merged_model.embedding_model) == BaseEmbedder:
            merged_model.embedding_model = select_backend(embedding_model, verbose=self.verbose)
        return merged_model

    def push_to_hf_hub(
            self,
            repo_id: str,
            commit_message: str = 'Add BERTopic model',
            token: str = None,
            revision: str = None,
            private: bool = False,
            create_pr: bool = False,
            model_card: bool = True,
            serialization: str = "safetensors",
            save_embedding_model: Union[str, bool] = True,
            save_ctfidf: bool = False,
            ):
        """ Push your BERTopic model to a HuggingFace Hub

        Whenever you want to upload files to the Hub, you need to log in to your HuggingFace account:

        * Log in to your HuggingFace account with the following command:
            ```bash
            huggingface-cli login

            # or using an environment variable
            huggingface-cli login --token $HUGGINGFACE_TOKEN
            ```
        * Alternatively, you can programmatically login using login() in a notebook or a script:
            ```python
            from huggingface_hub import login
            login()
            ```
        * Or you can give a token with the `token` variable

        Arguments:
            repo_id: The name of your HuggingFace repository
            commit_message: A commit message
            token: Token to add if not already logged in
            revision: Repository revision
            private: Whether to create a private repository
            create_pr: Whether to upload the model as a Pull Request
            model_card: Whether to automatically create a modelcard
            serialization: The type of serialization.
                           Either `safetensors` or `pytorch`
            save_embedding_model: A pointer towards a HuggingFace model to be loaded in with
                                  SentenceTransformers. E.g.,
                                  `sentence-transformers/all-MiniLM-L6-v2`
            save_ctfidf: Whether to save c-TF-IDF information


        Examples:

        ```python
        topic_model.push_to_hf_hub(
            repo_id="ArXiv",
            save_ctfidf=True,
            save_embedding_model="sentence-transformers/all-MiniLM-L6-v2"
        )
        ```
        """
        return save_utils.push_to_hf_hub(model=self, repo_id=repo_id, commit_message=commit_message,
                                         token=token, revision=revision, private=private, create_pr=create_pr,
                                         model_card=model_card, serialization=serialization,
                                         save_embedding_model=save_embedding_model, save_ctfidf=save_ctfidf)

    def get_params(self, deep: bool = False) -> Mapping[str, Any]:
        """ Get parameters for this estimator.

        Adapted from:
            https://github.com/scikit-learn/scikit-learn/blob/b3ea3ed6a/sklearn/base.py#L178

        Arguments:
            deep: bool, default=True
                  If True, will return the parameters for this estimator and
                  contained subobjects that are estimators.

        Returns:
            out: Parameter names mapped to their values.
        """
        out = dict()
        for key in self._get_param_names():
            value = getattr(self, key)
            if deep and hasattr(value, 'get_params'):
                deep_items = value.get_params().items()
                out.update((key + '__' + k, val) for k, val in deep_items)
            out[key] = value
        return out

    def _extract_embeddings(self,
                            documents: Union[List[str], str],
                            images: List[str] = None,
                            method: str = "document",
                            verbose: bool = None) -> np.ndarray:
        """ Extract sentence/document embeddings through pre-trained embeddings
        For an overview of pre-trained models: https://www.sbert.net/docs/pretrained_models.html

        Arguments:
            documents: Dataframe with documents and their corresponding IDs
            images: A list of paths to the images to fit on or the images themselves
            method: Whether to extract document or word-embeddings, options are "document" and "word"
            verbose: Whether to show a progressbar demonstrating the time to extract embeddings

        Returns:
            embeddings: The extracted embeddings.
        """
        if isinstance(documents, str):
            documents = [documents]

        if images is not None and hasattr(self.embedding_model, "embed_images"):
            embeddings = self.embedding_model.embed(documents=documents, images=images, verbose=verbose)
        elif method == "word":
            embeddings = self.embedding_model.embed_words(words=documents, verbose=verbose)
        elif method == "document":
            embeddings = self.embedding_model.embed_documents(documents, verbose=verbose)
        elif documents[0] is None and images is None:
            raise ValueError("Make sure to use an embedding model that can either embed documents"
                             "or images depending on which you want to embed.")
        else:
            raise ValueError("Wrong method for extracting document/word embeddings. "
                             "Either choose 'word' or 'document' as the method. ")
        return embeddings

    def _images_to_text(self, documents: pd.DataFrame, embeddings: np.ndarray) -> pd.DataFrame:
        """ Convert images to text """
        logger.info("Images - Converting images to text. This might take a while.")
        if isinstance(self.representation_model, dict):
            for tuner in self.representation_model.values():
                if getattr(tuner, 'image_to_text_model', False):
                    documents = tuner.image_to_text(documents, embeddings)
        elif isinstance(self.representation_model, list):
            for tuner in self.representation_model:
                if getattr(tuner, 'image_to_text_model', False):
                    documents = tuner.image_to_text(documents, embeddings)
        elif isinstance(self.representation_model, BaseRepresentation):
            if getattr(self.representation_model, 'image_to_text_model', False):
                documents = self.representation_model.image_to_text(documents, embeddings)
        logger.info("Images - Completed \u2713")
        return documents

    def _map_predictions(self, predictions: List[int]) -> List[int]:
        """ Map predictions to the correct topics if topics were reduced """
        mappings = self.topic_mapper_.get_mappings(original_topics=True)
        mapped_predictions = [mappings[prediction]
                              if prediction in mappings
                              else -1
                              for prediction in predictions]
        return mapped_predictions

    def _reduce_dimensionality(self,
                               embeddings: Union[np.ndarray, csr_matrix],
                               y: Union[List[int], np.ndarray] = None,
                               partial_fit: bool = False) -> np.ndarray:
        """ Reduce dimensionality of embeddings using UMAP and train a UMAP model

        Arguments:
            embeddings: The extracted embeddings using the sentence transformer module.
            y: The target class for (semi)-supervised dimensionality reduction
            partial_fit: Whether to run `partial_fit` for online learning

        Returns:
            umap_embeddings: The reduced embeddings
        """
        logger.info("Dimensionality - Fitting the dimensionality reduction algorithm")
        # Partial fit
        if partial_fit:
            if hasattr(self.umap_model, "partial_fit"):
                self.umap_model = self.umap_model.partial_fit(embeddings)
            elif self.topic_representations_ is None:
                self.umap_model.fit(embeddings)

        # Regular fit
        else:
            try:
                # cuml umap needs y to be an numpy array
                y = np.array(y) if y is not None else None
                self.umap_model.fit(embeddings, y=y)
            except TypeError:

                self.umap_model.fit(embeddings)

        umap_embeddings = self.umap_model.transform(embeddings)
        logger.info("Dimensionality - Completed \u2713")
        return np.nan_to_num(umap_embeddings)

    def _cluster_embeddings(self,
                            umap_embeddings: np.ndarray,
                            documents: pd.DataFrame,
                            partial_fit: bool = False,
                            y: np.ndarray = None) -> Tuple[pd.DataFrame,
                                                           np.ndarray]:
        """ Cluster UMAP embeddings with HDBSCAN

        Arguments:
            umap_embeddings: The reduced sentence embeddings with UMAP
            documents: Dataframe with documents and their corresponding IDs
            partial_fit: Whether to run `partial_fit` for online learning

        Returns:
            documents: Updated dataframe with documents and their corresponding IDs
                       and newly added Topics
            probabilities: The distribution of probabilities
        """
        logger.info("Cluster - Start clustering the reduced embeddings")
        if partial_fit:
            self.hdbscan_model = self.hdbscan_model.partial_fit(umap_embeddings)
            labels = self.hdbscan_model.labels_
            documents['Topic'] = labels
            self.topics_ = labels
        else:
            try:
                self.hdbscan_model.fit(umap_embeddings, y=y)
            except TypeError:
                self.hdbscan_model.fit(umap_embeddings)

            try:
                labels = self.hdbscan_model.labels_
            except AttributeError:
                labels = y
            documents['Topic'] = labels
            self._update_topic_size(documents)

        # Some algorithms have outlier labels (-1) that can be tricky to work
        # with if you are slicing data based on that labels. Therefore, we
        # track if there are outlier labels and act accordingly when slicing.
        self._outliers = 1 if -1 in set(labels) else 0

        # Extract probabilities
        probabilities = None
        if hasattr(self.hdbscan_model, "probabilities_"):
            probabilities = self.hdbscan_model.probabilities_

            if self.calculate_probabilities and is_supported_hdbscan(self.hdbscan_model):
                probabilities = hdbscan_delegator(self.hdbscan_model, "all_points_membership_vectors")

        if not partial_fit:
            self.topic_mapper_ = TopicMapper(self.topics_)
        logger.info("Cluster - Completed \u2713")
        return documents, probabilities

    def _zeroshot_topic_modeling(self, documents: pd.DataFrame, embeddings: np.ndarray) -> Tuple[pd.DataFrame, np.array,
                                                                                                 pd.DataFrame, np.array]:
        """ Find documents that could be assigned to either one of the topics in self.zeroshot_topic_list

        We transform the topics in `self.zeroshot_topic_list` to embeddings and
        compare them through cosine similarity with the document embeddings.
        If they pass the `self.zeroshot_min_similarity` threshold, they are assigned.

        Arguments:
            documents: Dataframe with documents and their corresponding IDs
            embeddings: The document embeddings

        Returns:
            documents: The leftover documents that were not assigned to any topic
            embeddings: The leftover embeddings that were not assigned to any topic
        """
        logger.info("Zeroshot Step 1 - Finding documents that could be assigned to either one of the zero-shot topics")
        # Similarity between document and zero-shot topic embeddings
        zeroshot_embeddings = self._extract_embeddings(self.zeroshot_topic_list)
        cosine_similarities = cosine_similarity(embeddings, zeroshot_embeddings)
        assignment = np.argmax(cosine_similarities, 1)
        assignment_vals = np.max(cosine_similarities, 1)
        assigned_ids = [index for index, value in enumerate(assignment_vals) if value >= self.zeroshot_min_similarity]
        non_assigned_ids = [index for index, value in enumerate(assignment_vals) if value < self.zeroshot_min_similarity]

        # Assign topics
        assigned_documents = documents.iloc[assigned_ids]
        assigned_documents["Topic"] = [topic for topic in assignment[assigned_ids]]
        assigned_documents["Old_ID"] = assigned_documents["ID"].copy()
        assigned_documents["ID"] = range(len(assigned_documents))
        assigned_embeddings = embeddings[assigned_ids]

        # Select non-assigned topics to be clustered
        documents = documents.iloc[non_assigned_ids]
        documents["Old_ID"] = documents["ID"].copy()
        documents["ID"] = range(len(documents))
        embeddings = embeddings[non_assigned_ids]

        # If only matches were found
        if len(non_assigned_ids) == 0:
            return None, None, assigned_documents, assigned_embeddings
        logger.info("Zeroshot Step 1 - Completed \u2713")
        return documents, embeddings, assigned_documents, assigned_embeddings

    def _is_zeroshot(self):
        """ Check whether zero-shot topic modeling is possible

        * There should be a cluster model used
        * Embedding model is necessary to convert zero-shot topics to embeddings
        * Zero-shot topics should be defined
        """
        if self.zeroshot_topic_list is not None and self.embedding_model is not None and type(self.hdbscan_model) != BaseCluster:
            return True
        return False

    def _combine_zeroshot_topics(self,
                                 documents: pd.DataFrame,
                                 assigned_documents: pd.DataFrame,
                                 embeddings: np.ndarray) -> Union[Tuple[np.ndarray, np.ndarray], np.ndarray]:
        """ Combine the zero-shot topics with the clustered topics

        There are three cases considered:
        * Only zero-shot topics were found which will only return the zero-shot topic model
        * Only clustered topics were found which will only return the clustered topic model
        * Both zero-shot and clustered topics were found which will return a merged model
          * This merged model is created using the `merge_models` function which will ignore
            the underlying UMAP and HDBSCAN models

        Arguments:
            documents: Dataframe with documents and their corresponding IDs
            assigned_documents: Dataframe with documents and their corresponding IDs
                                that were assigned to a zero-shot topic
            embeddings: The document embeddings

        Returns:
            topics: The topics for each document
            probabilities: The probabilities for each document
        """
        logger.info("Zeroshot Step 2 - Clustering documents that were not found in the zero-shot model...")

        # Fit BERTopic without actually performing any clustering
        docs = assigned_documents.Document.tolist()
        y = assigned_documents.Topic.tolist()
        empty_dimensionality_model = BaseDimensionalityReduction()
        empty_cluster_model = BaseCluster()
        zeroshot_model = BERTopic(
                n_gram_range=self.n_gram_range,
                low_memory=self.low_memory,
                calculate_probabilities=self.calculate_probabilities,
                embedding_model=self.embedding_model,
                umap_model=empty_dimensionality_model,
                hdbscan_model=empty_cluster_model,
                vectorizer_model=self.vectorizer_model,
                ctfidf_model=self.ctfidf_model,
                representation_model=self.representation_model,
                verbose=self.verbose
        ).fit(docs, embeddings=embeddings, y=y)
        logger.info("Zeroshot Step 2 - Completed \u2713")
        logger.info("Zeroshot Step 3 - Combining clustered topics with the zeroshot model")

        # Update model
        self.umap_model = BaseDimensionalityReduction()
        self.hdbscan_model = BaseCluster()

        # Update topic label
        assigned_topics = assigned_documents.groupby("Topic").first().reset_index()
        indices, topics = assigned_topics.ID.values, assigned_topics.Topic.values
        labels = [zeroshot_model.topic_labels_[zeroshot_model.topics_[index]] for index in indices]
        labels = {label: self.zeroshot_topic_list[topic] for label, topic in zip(labels, topics)}

        # If only zero-shot matches were found and clustering was not performed
        if documents is None:
            for topic in range(len(set(y))):
                if zeroshot_model.topic_labels_.get(topic):
                    if labels.get(zeroshot_model.topic_labels_[topic]):
                        zeroshot_model.topic_labels_[topic] = labels[zeroshot_model.topic_labels_[topic]]
            self.__dict__.clear()
            self.__dict__.update(zeroshot_model.__dict__)
            return self.topics_, self.probabilities_

        # Merge the two topic models
        merged_model = BERTopic.merge_models([zeroshot_model, self], min_similarity=1)

        # Update topic labels and representative docs of the zero-shot model
        for topic in range(len(set(y))):
            if merged_model.topic_labels_.get(topic):
                if labels.get(merged_model.topic_labels_[topic]):
                    label = labels[merged_model.topic_labels_[topic]]
                    merged_model.topic_labels_[topic] = label
                    merged_model.representative_docs_[topic] = zeroshot_model.representative_docs_[topic]

        # Add representative docs of the clustered model
        for topic in set(self.topics_):
            merged_model.representative_docs_[topic + self._outliers + len(set(y))] = self.representative_docs_[topic]

        if self._outliers and merged_model.topic_sizes_.get(-1):
            merged_model.topic_sizes_[len(set(y))] = merged_model.topic_sizes_[-1]
            del merged_model.topic_sizes_[-1]

        # Update topic assignment by finding the documents with the
        # correct updated topics
        zeroshot_indices = list(assigned_documents.Old_ID.values)
        zeroshot_topics = [self.zeroshot_topic_list[topic] for topic in assigned_documents.Topic.values]

        cluster_indices = list(documents.Old_ID.values)
        cluster_names = list(merged_model.topic_labels_.values())[len(set(y)):]
        if self._outliers:
            cluster_topics = [cluster_names[topic] if topic != -1 else "Outliers" for topic in documents.Topic.values]
        else:
            cluster_topics = [cluster_names[topic] for topic in documents.Topic.values]

        df = pd.DataFrame({
            "Indices": zeroshot_indices + cluster_indices,
            "Label": zeroshot_topics + cluster_topics}
        ).sort_values("Indices")
        reverse_topic_labels = dict((v, k) for k, v in merged_model.topic_labels_.items())
        if self._outliers:
            reverse_topic_labels["Outliers"] = -1
        df.Label = df.Label.map(reverse_topic_labels)
        merged_model.topics_ = df.Label.astype(int).tolist()

        # Update the class internally
        has_outliers = bool(self._outliers)
        self.__dict__.clear()
        self.__dict__.update(merged_model.__dict__)
        logger.info("Zeroshot Step 3 - Completed \u2713")

        # Move -1 topic back to position 0 if it exists
        if has_outliers:
            nr_zeroshot_topics = len(set(y))

            # Re-map the topics such that the -1 topic is at position 0
            new_mappings = {}
            for topic in self.topics_:
                if topic < nr_zeroshot_topics:
                    new_mappings[topic] = topic
                elif topic == nr_zeroshot_topics:
                    new_mappings[topic] = -1
                else:
                    new_mappings[topic] = topic - 1

            # Re-map the topics including all representations (labels, sizes, embeddings, etc.)
            self.topics_ = [new_mappings[topic] for topic in self.topics_]
            self.topic_representations_ = {new_mappings[topic]: repr for topic, repr in self.topic_representations_.items()}
            self.topic_labels_ = {new_mappings[topic]: label for topic, label in self.topic_labels_.items()}
            self.topic_sizes_ = collections.Counter(self.topics_)
            self.topic_embeddings_ = np.vstack([
                self.topic_embeddings_[nr_zeroshot_topics],
                self.topic_embeddings_[:nr_zeroshot_topics],
                self.topic_embeddings_[nr_zeroshot_topics+1:]
            ])
            self._outliers = 1

        return self.topics_

    def _guided_topic_modeling(self, embeddings: np.ndarray) -> Tuple[List[int], np.array]:
        """ Apply Guided Topic Modeling

        We transform the seeded topics to embeddings using the
        same embedder as used for generating document embeddings.

        Then, we apply cosine similarity between the embeddings
        and set labels for documents that are more similar to
        one of the topics than the average document.

        If a document is more similar to the average document
        than any of the topics, it gets the -1 label and is
        thereby not included in UMAP.

        Arguments:
            embeddings: The document embeddings

        Returns
            y: The labels for each seeded topic
            embeddings: Updated embeddings
        """
        logger.info("Guided - Find embeddings highly related to seeded topics.")
        # Create embeddings from the seeded topics
        seed_topic_list = [" ".join(seed_topic) for seed_topic in self.seed_topic_list]
        seed_topic_embeddings = self._extract_embeddings(seed_topic_list, verbose=self.verbose)
        seed_topic_embeddings = np.vstack([seed_topic_embeddings, embeddings.mean(axis=0)])

        # Label documents that are most similar to one of the seeded topics
        sim_matrix = cosine_similarity(embeddings, seed_topic_embeddings)
        y = [np.argmax(sim_matrix[index]) for index in range(sim_matrix.shape[0])]
        y = [val if val != len(seed_topic_list) else -1 for val in y]

        # Average the document embeddings related to the seeded topics with the
        # embedding of the seeded topic to force the documents in a cluster
        for seed_topic in range(len(seed_topic_list)):
            indices = [index for index, topic in enumerate(y) if topic == seed_topic]
            embeddings[indices] = np.average([embeddings[indices], seed_topic_embeddings[seed_topic]], weights=[3, 1])
        logger.info("Guided - Completed \u2713")
        return y, embeddings

    def _extract_topics(self, documents: pd.DataFrame, embeddings: np.ndarray = None, mappings=None, verbose: bool = False):
        """ Extract topics from the clusters using a class-based TF-IDF

        Arguments:
            documents: Dataframe with documents and their corresponding IDs
            embeddings: The document embeddings
            mappings: The mappings from topic to word
            verbose: Whether to log the process of extracting topics

        Returns:
            c_tf_idf: The resulting matrix giving a value (importance score) for each word per topic
        """
        if verbose:
            logger.info("Representation - Extracting topics from clusters using representation models.")
        documents_per_topic = documents.groupby(['Topic'], as_index=False).agg({'Document': ' '.join})
        self.c_tf_idf_, words = self._c_tf_idf(documents_per_topic)
        self.topic_representations_ = self._extract_words_per_topic(words, documents)
        self._create_topic_vectors(documents=documents, embeddings=embeddings, mappings=mappings)
        self.topic_labels_ = {key: f"{key}_" + "_".join([word[0] for word in values[:4]])
                              for key, values in
                              self.topic_representations_.items()}
        if verbose:
            logger.info("Representation - Completed \u2713")

    def _save_representative_docs(self, documents: pd.DataFrame):
        """ Save the 3 most representative docs per topic

        Arguments:
            documents: Dataframe with documents and their corresponding IDs

        Updates:
            self.representative_docs_: Populate each topic with 3 representative docs
        """
        repr_docs, _, _, _ = self._extract_representative_docs(
            self.c_tf_idf_,
            documents,
            self.topic_representations_,
            nr_samples=500,
            nr_repr_docs=3
        )
        self.representative_docs_ = repr_docs

    def _extract_representative_docs(self,
                                     c_tf_idf: csr_matrix,
                                     documents: pd.DataFrame,
                                     topics: Mapping[str, List[Tuple[str, float]]],
                                     nr_samples: int = 500,
                                     nr_repr_docs: int = 5,
                                     diversity: float = None
                                     ) -> Union[List[str], List[List[int]]]:
        """ Approximate most representative documents per topic by sampling
        a subset of the documents in each topic and calculating which are
        most representative to their topic based on the cosine similarity between
        c-TF-IDF representations.

        Arguments:
            c_tf_idf: The topic c-TF-IDF representation
            documents: All input documents
            topics: The candidate topics as calculated with c-TF-IDF
            nr_samples: The number of candidate documents to extract per topic
            nr_repr_docs: The number of representative documents to extract per topic
            diversity: The diversity between the most representative documents.
                       If None, no MMR is used. Otherwise, accepts values between 0 and 1.

        Returns:
            repr_docs_mappings: A dictionary from topic to representative documents
            representative_docs: A flat list of representative documents
            repr_doc_indices: Ordered indices of representative documents
                              that belong to each topic
            repr_doc_ids: The indices of representative documents
                          that belong to each topic
        """
        # Sample documents per topic
        documents_per_topic = (
            documents.drop("Image", axis=1, errors="ignore")
                     .groupby('Topic')
                     .sample(n=nr_samples, replace=True, random_state=42)
                     .drop_duplicates()
        )

        # Find and extract documents that are most similar to the topic
        repr_docs = []
        repr_docs_indices = []
        repr_docs_mappings = {}
        repr_docs_ids = []
        labels = sorted(list(topics.keys()))
        for index, topic in enumerate(labels):

            # Slice data
            selection = documents_per_topic.loc[documents_per_topic.Topic == topic, :]
            selected_docs = selection["Document"].values
            selected_docs_ids = selection.index.tolist()

            # Calculate similarity
            nr_docs = nr_repr_docs if len(selected_docs) > nr_repr_docs else len(selected_docs)
            bow = self.vectorizer_model.transform(selected_docs)
            ctfidf = self.ctfidf_model.transform(bow)
            sim_matrix = cosine_similarity(ctfidf, c_tf_idf[index])

            # Use MMR to find representative but diverse documents
            if diversity:
                docs = mmr(c_tf_idf[index], ctfidf, selected_docs, top_n=nr_docs, diversity=diversity)

            # Extract top n most representative documents
            else:
                indices = np.argpartition(sim_matrix.reshape(1, -1)[0], -nr_docs)[-nr_docs:]
                docs = [selected_docs[index] for index in indices]

            doc_ids = [selected_docs_ids[index] for index, doc in enumerate(selected_docs) if doc in docs]
            repr_docs_ids.append(doc_ids)
            repr_docs.extend(docs)
            repr_docs_indices.append([repr_docs_indices[-1][-1] + i + 1 if index != 0 else i for i in range(nr_docs)])
        repr_docs_mappings = {topic: repr_docs[i[0]:i[-1]+1] for topic, i in zip(topics.keys(), repr_docs_indices)}

        return repr_docs_mappings, repr_docs, repr_docs_indices, repr_docs_ids

    def _create_topic_vectors(self, documents: pd.DataFrame = None, embeddings: np.ndarray = None, mappings=None):
        """ Creates embeddings per topics based on their topic representation

        As a default, topic vectors (topic embeddings) are created by taking
        the average of all document embeddings within a topic. If topics are
        merged, then a weighted average of topic embeddings is taken based on
        the initial topic sizes.

        For the `.partial_fit` and `.update_topics` method, the average
        of all document embeddings is not taken since those are not known.
        Instead, the weighted average of the embeddings of the top n words
        is taken for each topic. The weighting is done based on the c-TF-IDF
        score. This will put more emphasis to words that represent a topic best.
        """
        # Topic embeddings based on input embeddings
        if embeddings is not None and documents is not None:
            topic_embeddings = []
            topics = documents.sort_values("Topic").Topic.unique()
            for topic in topics:
                indices = documents.loc[documents.Topic == topic, "ID"].values
                indices = [int(index) for index in indices]
                topic_embedding = np.mean(embeddings[indices], axis=0)
                topic_embeddings.append(topic_embedding)
            self.topic_embeddings_ = np.array(topic_embeddings)

        # Topic embeddings when merging topics
        elif self.topic_embeddings_ is not None and mappings is not None:
            topic_embeddings_dict = {}
            for topic_from, topics_to in mappings.items():
                topic_ids = topics_to["topics_to"]
                topic_sizes = topics_to["topic_sizes"]
                if topic_ids:
                    embds = np.array(self.topic_embeddings_)[np.array(topic_ids) + self._outliers]
                    topic_embedding = np.average(embds, axis=0, weights=topic_sizes)
                    topic_embeddings_dict[topic_from] = topic_embedding

            # Re-order topic embeddings
            topics_to_map = {topic_mapping[0]: topic_mapping[1] for topic_mapping in np.array(self.topic_mapper_.mappings_)[:, -2:]}
            topic_embeddings = {}
            for topic, embds in topic_embeddings_dict.items():
                topic_embeddings[topics_to_map[topic]] = embds
            unique_topics = sorted(list(topic_embeddings.keys()))
            self.topic_embeddings_ = np.array([topic_embeddings[topic] for topic in unique_topics])

        # Topic embeddings based on keyword representations
        elif self.embedding_model is not None and type(self.embedding_model) is not BaseEmbedder:
            topic_list = list(self.topic_representations_.keys())
            topic_list.sort()

            # Only extract top n words
            n = len(self.topic_representations_[topic_list[0]])
            if self.top_n_words < n:
                n = self.top_n_words

            # Extract embeddings for all words in all topics
            topic_words = [self.get_topic(topic) for topic in topic_list]
            topic_words = [word[0] for topic in topic_words for word in topic]
            word_embeddings = self._extract_embeddings(
                topic_words,
                method="word",
                verbose=False
            )

            # Take the weighted average of word embeddings in a topic based on their c-TF-IDF value
            # The embeddings var is a single numpy matrix and therefore slicing is necessary to
            # access the words per topic
            topic_embeddings = []
            for i, topic in enumerate(topic_list):
                word_importance = [val[1] for val in self.get_topic(topic)]
                if sum(word_importance) == 0:
                    word_importance = [1 for _ in range(len(self.get_topic(topic)))]
                topic_embedding = np.average(word_embeddings[i * n: n + (i * n)], weights=word_importance, axis=0)
                topic_embeddings.append(topic_embedding)

            self.topic_embeddings_ = np.array(topic_embeddings)

    def _c_tf_idf(self,
                  documents_per_topic: pd.DataFrame,
                  fit: bool = True,
                  partial_fit: bool = False) -> Tuple[csr_matrix, List[str]]:
        """ Calculate a class-based TF-IDF where m is the number of total documents.

        Arguments:
            documents_per_topic: The joined documents per topic such that each topic has a single
                                 string made out of multiple documents
            m: The total number of documents (unjoined)
            fit: Whether to fit a new vectorizer or use the fitted self.vectorizer_model
            partial_fit: Whether to run `partial_fit` for online learning

        Returns:
            tf_idf: The resulting matrix giving a value (importance score) for each word per topic
            words: The names of the words to which values were given
        """
        documents = self._preprocess_text(documents_per_topic.Document.values)

        if partial_fit:
            X = self.vectorizer_model.partial_fit(documents).update_bow(documents)
        elif fit:
            X = self.vectorizer_model.fit_transform(documents)
        else:
            X = self.vectorizer_model.transform(documents)

        # Scikit-Learn Deprecation: get_feature_names is deprecated in 1.0
        # and will be removed in 1.2. Please use get_feature_names_out instead.
        if version.parse(sklearn_version) >= version.parse("1.0.0"):
            words = self.vectorizer_model.get_feature_names_out()
        else:
            words = self.vectorizer_model.get_feature_names()

        multiplier = None
        if self.ctfidf_model.seed_words and self.seed_topic_list:
            seed_topic_list = [seed for seeds in self.seed_topic_list for seed in seeds]
            multiplier = np.array([self.ctfidf_model.seed_multiplier if word in self.ctfidf_model.seed_words else 1 for word in words])
            multiplier = np.array([1.2 if word in seed_topic_list else value for value, word in zip(multiplier, words)])
        elif self.ctfidf_model.seed_words:
            multiplier = np.array([self.ctfidf_model.seed_multiplier if word in self.ctfidf_model.seed_words else 1 for word in words])
        elif self.seed_topic_list:
            seed_topic_list = [seed for seeds in self.seed_topic_list for seed in seeds]
            multiplier = np.array([1.2 if word in seed_topic_list else 1 for word in words])

        if fit:
            self.ctfidf_model = self.ctfidf_model.fit(X, multiplier=multiplier)

        c_tf_idf = self.ctfidf_model.transform(X)

        return c_tf_idf, words

    def _update_topic_size(self, documents: pd.DataFrame):
        """ Calculate the topic sizes

        Arguments:
            documents: Updated dataframe with documents and their corresponding IDs and newly added Topics
        """
        self.topic_sizes_ = collections.Counter(documents.Topic.values.tolist())
        self.topics_ = documents.Topic.astype(int).tolist()

    def _extract_words_per_topic(self,
                                 words: List[str],
                                 documents: pd.DataFrame,
                                 c_tf_idf: csr_matrix = None,
                                 calculate_aspects: bool = True) -> Mapping[str,
                                                                            List[Tuple[str, float]]]:
        """ Based on tf_idf scores per topic, extract the top n words per topic

        If the top words per topic need to be extracted, then only the `words` parameter
        needs to be passed. If the top words per topic in a specific timestamp, then it
        is important to pass the timestamp-based c-TF-IDF matrix and its corresponding
        labels.

        Arguments:
            words: List of all words (sorted according to tf_idf matrix position)
            documents: DataFrame with documents and their topic IDs
            c_tf_idf: A c-TF-IDF matrix from which to calculate the top words

        Returns:
            topics: The top words per topic
        """
        if c_tf_idf is None:
            c_tf_idf = self.c_tf_idf_

        labels = sorted(list(documents.Topic.unique()))
        labels = [int(label) for label in labels]

        # Get at least the top 30 indices and values per row in a sparse c-TF-IDF matrix
        top_n_words = max(self.top_n_words, 30)
        indices = self._top_n_idx_sparse(c_tf_idf, top_n_words)
        scores = self._top_n_values_sparse(c_tf_idf, indices)
        sorted_indices = np.argsort(scores, 1)
        indices = np.take_along_axis(indices, sorted_indices, axis=1)
        scores = np.take_along_axis(scores, sorted_indices, axis=1)

        # Get top 30 words per topic based on c-TF-IDF score
        topics = {label: [(words[word_index], score)
                          if word_index is not None and score > 0
                          else ("", 0.00001)
                          for word_index, score in zip(indices[index][::-1], scores[index][::-1])
                          ]
                  for index, label in enumerate(labels)}

        # Fine-tune the topic representations
        if isinstance(self.representation_model, list):
            for tuner in self.representation_model:
                topics = tuner.extract_topics(self, documents, c_tf_idf, topics)
        elif isinstance(self.representation_model, BaseRepresentation):
            topics = self.representation_model.extract_topics(self, documents, c_tf_idf, topics)
        elif isinstance(self.representation_model, dict):
            if self.representation_model.get("Main"):
                topics = self.representation_model["Main"].extract_topics(self, documents, c_tf_idf, topics)
        topics = {label: values[:self.top_n_words] for label, values in topics.items()}

        # Extract additional topic aspects
        if calculate_aspects and isinstance(self.representation_model, dict):
            for aspect, aspect_model in self.representation_model.items():
                aspects = topics.copy()
                if aspect != "Main":
                    if isinstance(aspect_model, list):
                        for tuner in aspect_model:
                            aspects = tuner.extract_topics(self, documents, c_tf_idf, aspects)
                        self.topic_aspects_[aspect] = aspects
                    elif isinstance(aspect_model, BaseRepresentation):
                        self.topic_aspects_[aspect] = aspect_model.extract_topics(self, documents, c_tf_idf, aspects)

        return topics

    def _reduce_topics(self, documents: pd.DataFrame, use_ctfidf: bool = False) -> pd.DataFrame:
        """ Reduce topics to self.nr_topics

        Arguments:
            documents: Dataframe with documents and their corresponding IDs and Topics
            use_ctfidf: Whether to calculate distances between topics based on c-TF-IDF embeddings. If False, semantic
                        embeddings are used.

        Returns:
            documents: Updated dataframe with documents and the reduced number of Topics
        """

        logger.info("Topic reduction - Reducing number of topics")
        initial_nr_topics = len(self.get_topics())

        if isinstance(self.nr_topics, int):
            if self.nr_topics < initial_nr_topics:
                documents = self._reduce_to_n_topics(documents, use_ctfidf)
        elif isinstance(self.nr_topics, str):
            documents = self._auto_reduce_topics(documents, use_ctfidf)
        else:
            raise ValueError("nr_topics needs to be an int or 'auto'! ")

        logger.info(f"Topic reduction - Reduced number of topics from {initial_nr_topics} to {len(self.get_topic_freq())}")
        return documents

    def _reduce_to_n_topics(self, documents: pd.DataFrame, use_ctfidf: bool = False) -> pd.DataFrame:
        """ Reduce topics to self.nr_topics

        Arguments:
            documents: Dataframe with documents and their corresponding IDs and Topics
            use_ctfidf: Whether to calculate distances between topics based on c-TF-IDF embeddings. If False, semantic
                        embedding are used.

        Returns:
            documents: Updated dataframe with documents and the reduced number of Topics
        """
        topics = documents.Topic.tolist().copy()

        # Create topic distance matrix
        topic_embeddings = select_topic_representation(
            self.c_tf_idf_, self.topic_embeddings_, use_ctfidf, output_ndarray=True
        )[0][self._outliers:]
        distance_matrix = 1-cosine_similarity(topic_embeddings)
        np.fill_diagonal(distance_matrix, 0)

        # Cluster the topic embeddings using AgglomerativeClustering
        if version.parse(sklearn_version) >= version.parse("1.4.0"):
            cluster = AgglomerativeClustering(self.nr_topics - self._outliers, metric="precomputed", linkage="average")
        else:
            cluster = AgglomerativeClustering(self.nr_topics - self._outliers, affinity="precomputed", linkage="average")
        cluster.fit(distance_matrix)
        new_topics = [cluster.labels_[topic] if topic != -1 else -1 for topic in topics]

        # Track mappings and sizes of topics for merging topic embeddings
        mapped_topics = {from_topic: to_topic for from_topic, to_topic in zip(topics, new_topics)}
        mappings = defaultdict(list)
        for key, val in sorted(mapped_topics.items()):
            mappings[val].append(key)
        mappings = {topic_from:
                    {"topics_to": topics_to,
                     "topic_sizes": [self.topic_sizes_[topic] for topic in topics_to]}
                    for topic_from, topics_to in mappings.items()}

        # Map topics
        documents.Topic = new_topics
        self._update_topic_size(documents)
        self.topic_mapper_.add_mappings(mapped_topics)

        # Update representations
        documents = self._sort_mappings_by_frequency(documents)
        self._extract_topics(documents, mappings=mappings)
        self._update_topic_size(documents)
        return documents

    def _auto_reduce_topics(self, documents: pd.DataFrame, use_ctfidf: bool = False) -> pd.DataFrame:
        """ Reduce the number of topics automatically using HDBSCAN

        Arguments:
            documents: Dataframe with documents and their corresponding IDs and Topics
            use_ctfidf: Whether to calculate distances between topics based on c-TF-IDF embeddings. If False, the
                        embeddings from the embedding model are used.

        Returns:
            documents: Updated dataframe with documents and the reduced number of Topics
        """
        topics = documents.Topic.tolist().copy()
        unique_topics = sorted(list(documents.Topic.unique()))[self._outliers:]
        max_topic = unique_topics[-1]

        # Find similar topics
        embeddings = select_topic_representation(
            self.c_tf_idf_, self.topic_embeddings_, use_ctfidf, output_ndarray=True
        )[0]
        norm_data = normalize(embeddings, norm='l2')
        predictions = hdbscan.HDBSCAN(min_cluster_size=2,
                                      metric='euclidean',
                                      cluster_selection_method='eom',
                                      prediction_data=True).fit_predict(norm_data[self._outliers:])

        # Map similar topics
        mapped_topics = {unique_topics[index]: prediction + max_topic
                         for index, prediction in enumerate(predictions)
                         if prediction != -1}
        documents.Topic = documents.Topic.map(mapped_topics).fillna(documents.Topic).astype(int)
        mapped_topics = {from_topic: to_topic for from_topic, to_topic in zip(topics, documents.Topic.tolist())}

        # Track mappings and sizes of topics for merging topic embeddings
        mappings = defaultdict(list)
        for key, val in sorted(mapped_topics.items()):
            mappings[val].append(key)
        mappings = {topic_from:
                    {"topics_to": topics_to,
                     "topic_sizes": [self.topic_sizes_[topic] for topic in topics_to]}
                    for topic_from, topics_to in mappings.items()}

        # Update documents and topics
        self.topic_mapper_.add_mappings(mapped_topics)
        documents = self._sort_mappings_by_frequency(documents)
        self._extract_topics(documents, mappings=mappings)
        self._update_topic_size(documents)
        return documents

    def _sort_mappings_by_frequency(self, documents: pd.DataFrame) -> pd.DataFrame:
        """ Reorder mappings by their frequency.

        For example, if topic 88 was mapped to topic
        5 and topic 5 turns out to be the largest topic,
        then topic 5 will be topic 0. The second largest
        will be topic 1, etc.

        If there are no mappings since no reduction of topics
        took place, then the topics will simply be ordered
        by their frequency and will get the topic ids based
        on that order.

        This means that -1 will remain the outlier class, and
        that the rest of the topics will be in descending order
        of ids and frequency.

        Arguments:
            documents: Dataframe with documents and their corresponding IDs and Topics

        Returns:
            documents: Updated dataframe with documents and the mapped
                       and re-ordered topic ids
        """
        self._update_topic_size(documents)

        # Map topics based on frequency
        df = pd.DataFrame(self.topic_sizes_.items(), columns=["Old_Topic", "Size"]).sort_values("Size", ascending=False)
        df = df[df.Old_Topic != -1]
        sorted_topics = {**{-1: -1}, **dict(zip(df.Old_Topic, range(len(df))))}
        self.topic_mapper_.add_mappings(sorted_topics)

        # Map documents
        documents.Topic = documents.Topic.map(sorted_topics).fillna(documents.Topic).astype(int)
        self._update_topic_size(documents)
        return documents

    def _map_probabilities(self,
                           probabilities: Union[np.ndarray, None],
                           original_topics: bool = False) -> Union[np.ndarray, None]:
        """ Map the probabilities to the reduced topics.
        This is achieved by adding together the probabilities
        of all topics that are mapped to the same topic. Then,
        the topics that were mapped from are set to 0 as they
        were reduced.

        Arguments:
            probabilities: An array containing probabilities
            original_topics: Whether we want to map from the
                             original topics to the most recent topics
                             or from the second-most recent topics.

        Returns:
            mapped_probabilities: Updated probabilities
        """
        mappings = self.topic_mapper_.get_mappings(original_topics)

        # Map array of probabilities (probability for assigned topic per document)
        if probabilities is not None:
            if len(probabilities.shape) == 2:
                mapped_probabilities = np.zeros((probabilities.shape[0],
                                                 len(set(mappings.values())) - self._outliers))
                for from_topic, to_topic in mappings.items():
                    if to_topic != -1 and from_topic != -1:
                        mapped_probabilities[:, to_topic] += probabilities[:, from_topic]

                return mapped_probabilities

        return probabilities

    def _preprocess_text(self, documents: np.ndarray) -> List[str]:
        """ Basic preprocessing of text

        Steps:
            * Replace \n and \t with whitespace
            * Only keep alpha-numerical characters
        """
        cleaned_documents = [doc.replace("\n", " ") for doc in documents]
        cleaned_documents = [doc.replace("\t", " ") for doc in cleaned_documents]
        if self.language == "english":
            cleaned_documents = [re.sub(r'[^A-Za-z0-9 ]+', '', doc) for doc in cleaned_documents]
        cleaned_documents = [doc if doc != "" else "emptydoc" for doc in cleaned_documents]
        return cleaned_documents

    @staticmethod
    def _top_n_idx_sparse(matrix: csr_matrix, n: int) -> np.ndarray:
        """ Return indices of top n values in each row of a sparse matrix

        Retrieved from:
            https://stackoverflow.com/questions/49207275/finding-the-top-n-values-in-a-row-of-a-scipy-sparse-matrix

        Arguments:
            matrix: The sparse matrix from which to get the top n indices per row
            n: The number of highest values to extract from each row

        Returns:
            indices: The top n indices per row
        """
        indices = []
        for le, ri in zip(matrix.indptr[:-1], matrix.indptr[1:]):
            n_row_pick = min(n, ri - le)
            values = matrix.indices[le + np.argpartition(matrix.data[le:ri], -n_row_pick)[-n_row_pick:]]
            values = [values[index] if len(values) >= index + 1 else None for index in range(n)]
            indices.append(values)
        return np.array(indices)

    @staticmethod
    def _top_n_values_sparse(matrix: csr_matrix, indices: np.ndarray) -> np.ndarray:
        """ Return the top n values for each row in a sparse matrix

        Arguments:
            matrix: The sparse matrix from which to get the top n indices per row
            indices: The top n indices per row

        Returns:
            top_values: The top n scores per row
        """
        top_values = []
        for row, values in enumerate(indices):
            scores = np.array([matrix[row, value] if value is not None else 0 for value in values])
            top_values.append(scores)
        return np.array(top_values)

    @classmethod
    def _get_param_names(cls):
        """Get parameter names for the estimator

        Adapted from:
            https://github.com/scikit-learn/scikit-learn/blob/b3ea3ed6a/sklearn/base.py#L178
        """
        init_signature = inspect.signature(cls.__init__)
        parameters = sorted([p.name for p in init_signature.parameters.values()
                             if p.name != 'self' and p.kind != p.VAR_KEYWORD])
        return parameters

    def __str__(self):
        """Get a string representation of the current object.

        Returns:
            str: Human readable representation of the most important model parameters.
                 The parameters that represent models are ignored due to their length.
        """
        parameters = ""
        for parameter, value in self.get_params().items():
            value = str(value)
            if "(" in value and value[0] != "(":
                value = value.split("(")[0] + "(...)"
            parameters += f"{parameter}={value}, "

        return f"BERTopic({parameters[:-2]})"


class TopicMapper:
    """ Keep track of Topic Mappings

    The number of topics can be reduced
    by merging them together. This mapping
    needs to be tracked in BERTopic as new
    predictions need to be mapped to the new
    topics.

    These mappings are tracked in the `self.mappings_`
    attribute where each set of topic is stacked horizontally.
    For example, the most recent topics can be found in the
    last column. To get a mapping, simply take two columns
    of topics.

    In other words, it is represented as graph:
    Topic 1 --> Topic 11 --> Topic 4 --> etc.

    Attributes:
        self.mappings_ (np.ndarray) : A  matrix indicating the mappings from one topic
                                      to another. The columns represent a collection of topics
                                      at any time. The last column represents the current state
                                      of topics and the first column represents the initial state
                                      of topics.
    """
    def __init__(self, topics: List[int]):
        """ Initialization of Topic Mapper

        Arguments:
            topics: A list of topics per document
        """
        base_topics = np.array(sorted(set(topics)))
        topics = base_topics.copy().reshape(-1, 1)
        self.mappings_ = np.hstack([topics.copy(), topics.copy()]).tolist()

    def get_mappings(self, original_topics: bool = True) -> Mapping[int, int]:
        """ Get mappings from either the original topics or
        the second-most recent topics to the current topics

        Arguments:
            original_topics: Whether we want to map from the
                             original topics to the most recent topics
                             or from the second-most recent topics.

        Returns:
            mappings: The mappings from old topics to new topics

        Examples:

        To get mappings, simply call:
        ```python
        mapper = TopicMapper(topics)
        mappings = mapper.get_mappings(original_topics=False)
        ```
        """
        if original_topics:
            mappings = np.array(self.mappings_)[:, [0, -1]]
            mappings = dict(zip(mappings[:, 0], mappings[:, 1]))
        else:
            mappings = np.array(self.mappings_)[:, [-3, -1]]
            mappings = dict(zip(mappings[:, 0], mappings[:, 1]))
        return mappings

    def add_mappings(self, mappings: Mapping[int, int]):
        """ Add new column(s) of topic mappings

        Arguments:
            mappings: The mappings to add
        """
        for topics in self.mappings_:
            topic = topics[-1]
            if topic in mappings:
                topics.append(mappings[topic])
            else:
                topics.append(-1)

    def add_new_topics(self, mappings: Mapping[int, int]):
        """ Add new row(s) of topic mappings

        Arguments:
            mappings: The mappings to add
        """
        length = len(self.mappings_[0])
        for key, value in mappings.items():
            to_append = [key] + ([None] * (length-2)) + [value]
            self.mappings_.append(to_append)


def _create_model_from_files(
        topics: Mapping[str, Any],
        params: Mapping[str, Any],
        tensors: Mapping[str, np.array],
        ctfidf_tensors: Mapping[str, Any] = None,
        ctfidf_config: Mapping[str, Any] = None,
        images: Mapping[int, Any] = None,
        warn_no_backend: bool = True):
    """ Create a BERTopic model from a variety of inputs

    Arguments:
        topics: A dictionary containing topic metadata, including:
                - Topic representations, labels, sizes, custom labels, etc.
        params: BERTopic-specific hyperparams, including HF embedding_model ID
                if given.
        tensors: The topic embeddings
        ctfidf_tensors: The c-TF-IDF representations
        ctfidf_config: The config for CountVectorizer and c-TF-IDF
        images: The images per topic
        warn_no_backend: Whether to warn the user if no backend is given
    """
    from sentence_transformers import SentenceTransformer
    params["n_gram_range"] = tuple(params["n_gram_range"])

    if ctfidf_config is not None:
        ngram_range = ctfidf_config["vectorizer_model"]["params"]["ngram_range"]
        ctfidf_config["vectorizer_model"]["params"]["ngram_range"] = tuple(ngram_range)

    params["n_gram_range"] = tuple(params["n_gram_range"])
    ctfidf_config

    # Select HF model through SentenceTransformers
    try:
        embedding_model = select_backend(SentenceTransformer(params['embedding_model']))
    except:
        embedding_model = BaseEmbedder()

        if warn_no_backend:
            logger.warning("You are loading a BERTopic model without explicitly defining an embedding model."
                           " If you want to also load in an embedding model, make sure to use"
                           " `BERTopic.load(my_model, embedding_model=my_embedding_model)`.")

    if params.get("embedding_model") is not None:
        del params['embedding_model']

    # Prepare our empty sub-models
    empty_dimensionality_model = BaseDimensionalityReduction()
    empty_cluster_model = BaseCluster()

    # Fit BERTopic without actually performing any clustering
    topic_model = BERTopic(
            embedding_model=embedding_model,
            umap_model=empty_dimensionality_model,
            hdbscan_model=empty_cluster_model,
            **params
    )
    topic_model.topic_embeddings_ = tensors["topic_embeddings"].numpy()
    topic_model.topic_representations_ = {int(key): val for key, val in topics["topic_representations"].items()}
    topic_model.topics_ = topics["topics"]
    topic_model.topic_sizes_ = {int(key): val for key, val in topics["topic_sizes"].items()}
    topic_model.topic_labels_ = {int(key): val for key, val in topics["topic_labels"].items()}
    topic_model.custom_labels_ = topics["custom_labels"]
    topic_model._outliers = topics["_outliers"]

    if topics.get("topic_aspects"):
        topic_aspects = {}
        for aspect, values in topics["topic_aspects"].items():
            if aspect != "Visual_Aspect":
                topic_aspects[aspect] = {int(topic): value for topic, value in values.items()}
        topic_model.topic_aspects_ = topic_aspects

        if images is not None:
            topic_model.topic_aspects_["Visual_Aspect"] = images

    # Topic Mapper
    topic_model.topic_mapper_ = TopicMapper([0])
    topic_model.topic_mapper_.mappings_ = topics["topic_mapper"]

    if ctfidf_tensors is not None:
        topic_model.c_tf_idf_ = csr_matrix((ctfidf_tensors["data"], ctfidf_tensors["indices"], ctfidf_tensors["indptr"]), shape=ctfidf_tensors["shape"])

        # CountVectorizer
        topic_model.vectorizer_model = CountVectorizer(**ctfidf_config["vectorizer_model"]["params"])
        topic_model.vectorizer_model.vocabulary_ = ctfidf_config["vectorizer_model"]["vocab"]

        # ClassTfidfTransformer
        topic_model.ctfidf_model.reduce_frequent_words = ctfidf_config["ctfidf_model"]["reduce_frequent_words"]
        topic_model.ctfidf_model.bm25_weighting = ctfidf_config["ctfidf_model"]["bm25_weighting"]
        idf = ctfidf_tensors["diag"].numpy()
        topic_model.ctfidf_model._idf_diag = sp.diags(idf, offsets=0, shape=(len(idf), len(idf)), format='csr', dtype=np.float64)
    return topic_model<|MERGE_RESOLUTION|>--- conflicted
+++ resolved
@@ -54,11 +54,8 @@
 from bertopic.cluster._utils import hdbscan_delegator, is_supported_hdbscan
 from bertopic._utils import (
     MyLogger, check_documents_type, check_embeddings_shape,
-<<<<<<< HEAD
-    check_is_fitted, validate_distance_matrix, get_unique_distances
-=======
-    check_is_fitted, validate_distance_matrix, select_topic_representation
->>>>>>> ef0b9a99
+    check_is_fitted, validate_distance_matrix, select_topic_representation,
+    get_unique_distances
 )
 import bertopic._save_utils as save_utils
 

import numpy as np
import pandas as pd
import logging
from collections.abc import Iterable
from scipy.sparse import csr_matrix
from scipy.spatial.distance import squareform
from typing import Optional, Union, Tuple


class MyLogger:
    def __init__(self):
        self.logger = logging.getLogger('BERTopic')

    def configure(self, level):
        self.set_level(level)
        self._add_handler()
        self.logger.propagate = False

    def info(self, message):
        self.logger.info(f"{message}")

    def warning(self, message):
        self.logger.warning(f"WARNING: {message}")

    def set_level(self, level):
        levels = ["DEBUG", "INFO", "WARNING", "ERROR", "CRITICAL"]
        if level in levels:
            self.logger.setLevel(level)

    def _add_handler(self):
        sh = logging.StreamHandler()
        sh.setFormatter(logging.Formatter('%(asctime)s - %(name)s - %(message)s'))
        self.logger.addHandler(sh)

        # Remove duplicate handlers
        if len(self.logger.handlers) > 1:
            self.logger.handlers = [self.logger.handlers[0]]


def check_documents_type(documents):
    """ Check whether the input documents are indeed a list of strings """
    if isinstance(documents, pd.DataFrame):
        raise TypeError("Make sure to supply a list of strings, not a dataframe.")
    elif isinstance(documents, Iterable) and not isinstance(documents, str):
        if not any([isinstance(doc, str) for doc in documents]):
            raise TypeError("Make sure that the iterable only contains strings.")
    else:
        raise TypeError("Make sure that the documents variable is an iterable containing strings only.")


def check_embeddings_shape(embeddings, docs):
    """ Check if the embeddings have the correct shape """
    if embeddings is not None:
        if not any([isinstance(embeddings, np.ndarray), isinstance(embeddings, csr_matrix)]):
            raise ValueError("Make sure to input embeddings as a numpy array or scipy.sparse.csr.csr_matrix. ")
        else:
            if embeddings.shape[0] != len(docs):
                raise ValueError("Make sure that the embeddings are a numpy array with shape: "
                                 "(len(docs), vector_dim) where vector_dim is the dimensionality "
                                 "of the vector embeddings. ")


def check_is_fitted(topic_model):
    """ Checks if the model was fitted by verifying the presence of self.matches

    Arguments:
        model: BERTopic instance for which the check is performed.

    Returns:
        None

    Raises:
        ValueError: If the matches were not found.
    """
    msg = ("This %(name)s instance is not fitted yet. Call 'fit' with "
           "appropriate arguments before using this estimator.")

    if topic_model.topics_ is None:
        raise ValueError(msg % {'name': type(topic_model).__name__})


class NotInstalled:
    """
    This object is used to notify the user that additional dependencies need to be
    installed in order to use the string matching model.
    """

    def __init__(self, tool, dep, custom_msg=None):
        self.tool = tool
        self.dep = dep

        msg = f"In order to use {self.tool} you will need to install via;\n\n"
        if custom_msg is not None:
            msg += custom_msg
        else:
            msg += f"pip install bertopic[{self.dep}]\n\n"
        self.msg = msg

    def __getattr__(self, *args, **kwargs):
        raise ModuleNotFoundError(self.msg)

    def __call__(self, *args, **kwargs):
        raise ModuleNotFoundError(self.msg)


def validate_distance_matrix(X, n_samples):
    """ Validate the distance matrix and convert it to a condensed distance matrix
    if necessary.

    A valid distance matrix is either a square matrix of shape (n_samples, n_samples)
    with zeros on the diagonal and non-negative values or condensed distance matrix
    of shape (n_samples * (n_samples - 1) / 2,) containing the upper triangular of the
    distance matrix.

    Arguments:
        X: Distance matrix to validate.
        n_samples: Number of samples in the dataset.

    Returns:
        X: Validated distance matrix.

    Raises:
        ValueError: If the distance matrix is not valid.
    """
    # Make sure it is the 1-D condensed distance matrix with zeros on the diagonal
    s = X.shape
    if len(s) == 1:
        # check it has correct size
        n = s[0]
        if n != (n_samples * (n_samples - 1) / 2):
            raise ValueError("The condensed distance matrix must have "
                             "shape (n*(n-1)/2,).")
    elif len(s) == 2:
        # check it has correct size
        if (s[0] != n_samples) or (s[1] != n_samples):
            raise ValueError("The distance matrix must be of shape "
                             "(n, n) where n is the number of samples.")
        # force zero diagonal and convert to condensed
        np.fill_diagonal(X, 0)
        X = squareform(X)
    else:
        raise ValueError("The distance matrix must be either a 1-D condensed "
                         "distance matrix of shape (n*(n-1)/2,) or a "
                         "2-D square distance matrix of shape (n, n)."
                         "where n is the number of documents."
                         "Got a distance matrix of shape %s" % str(s))

    # Make sure its entries are non-negative
    if np.any(X < 0):
        raise ValueError("Distance matrix cannot contain negative values.")

    return X


<<<<<<< HEAD
def get_unique_distances(dists: np.array, noise_max=1e-7) -> np.array:
    """Check if the consecutive elements in the distance array are the same. If so, a small noise
    is added to one of the elements to make sure that the array does not contain duplicates.

    Arguments:
        dists: distance array sorted in the increasing order.
        noise_max: the maximal magnitude of noise to be added.

    Returns:
         Unique distances sorted in the preserved increasing order.
    """
    dists_cp = dists.copy()

    for i in range(dists.shape[0] - 1):
        if dists[i] == dists[i + 1]:
            # returns the next unique distance or the current distance with the added noise
            next_unique_dist = next((d for d in dists[i + 1:] if d != dists[i]), dists[i] + noise_max)

            # the noise can never be large then the difference between the next unique distance and the current one
            curr_max_noise = min(noise_max, next_unique_dist - dists_cp[i])
            dists_cp[i + 1] = np.random.uniform(low=dists_cp[i] + curr_max_noise / 2, high=dists_cp[i] + curr_max_noise)
    return dists_cp
=======
def select_topic_representation(
    ctfidf_embeddings: Optional[Union[np.ndarray, csr_matrix]] = None,
    embeddings: Optional[Union[np.ndarray, csr_matrix]] = None,
    use_ctfidf: bool = True,
    output_ndarray: bool = False,
) -> Tuple[np.ndarray, bool]:
    """Select the topic representation.

    Arguments:
        ctfidf_embeddings: The c-TF-IDF embedding matrix
        embeddings: The topic embedding matrix
        use_ctfidf: Whether to use the c-TF-IDF representation. If False, topics embedding representation is used, if it
                    exists. Default is True.
        output_ndarray: Whether to convert the selected representation into ndarray
    Raises
        ValueError:
            - If no topic representation was found
            - If c-TF-IDF embeddings are not a numpy array or a scipy.sparse.csr_matrix

    Returns:
        The selected topic representation and a boolean indicating whether it is c-TF-IDF.
    """

    def to_ndarray(array: Union[np.ndarray, csr_matrix]) -> np.ndarray:
        if isinstance(array, csr_matrix):
            return array.toarray()
        return array

    logger = MyLogger()

    if use_ctfidf:
        if ctfidf_embeddings is None:
            logger.warning(
                "No c-TF-IDF matrix was found despite it is supposed to be used (`use_ctfidf` is True). "
                "Defaulting to semantic embeddings."
            )
            repr_, ctfidf_used = embeddings, False
        else:
            repr_, ctfidf_used = ctfidf_embeddings, True
    else:
        if embeddings is None:
            logger.warning(
                "No topic embeddings were found despite they are supposed to be used (`use_ctfidf` is False). "
                "Defaulting to c-TF-IDF representation."
            )
            repr_, ctfidf_used = ctfidf_embeddings, True
        else:
            repr_, ctfidf_used = embeddings, False

    return to_ndarray(repr_) if output_ndarray else repr_, ctfidf_used
>>>>>>> ef0b9a99
<|MERGE_RESOLUTION|>--- conflicted
+++ resolved
@@ -152,7 +152,7 @@
     return X
 
 
-<<<<<<< HEAD
+
 def get_unique_distances(dists: np.array, noise_max=1e-7) -> np.array:
     """Check if the consecutive elements in the distance array are the same. If so, a small noise
     is added to one of the elements to make sure that the array does not contain duplicates.
@@ -175,7 +175,8 @@
             curr_max_noise = min(noise_max, next_unique_dist - dists_cp[i])
             dists_cp[i + 1] = np.random.uniform(low=dists_cp[i] + curr_max_noise / 2, high=dists_cp[i] + curr_max_noise)
     return dists_cp
-=======
+
+  
 def select_topic_representation(
     ctfidf_embeddings: Optional[Union[np.ndarray, csr_matrix]] = None,
     embeddings: Optional[Union[np.ndarray, csr_matrix]] = None,
@@ -225,5 +226,4 @@
         else:
             repr_, ctfidf_used = embeddings, False
 
-    return to_ndarray(repr_) if output_ndarray else repr_, ctfidf_used
->>>>>>> ef0b9a99
+    return to_ndarray(repr_) if output_ndarray else repr_, ctfidf_used
import warnings
warnings.filterwarnings("ignore", category=FutureWarning)

import re
import joblib
import numpy as np
import pandas as pd
from scipy.sparse.csr import csr_matrix
from typing import List, Tuple, Dict, Union

# Models
import umap
import hdbscan
from sentence_transformers import SentenceTransformer
from sklearn.feature_extraction.text import CountVectorizer
from sklearn.metrics.pairwise import cosine_similarity
from sklearn.preprocessing import MinMaxScaler

# BERTopic
from ._ctfidf import ClassTFIDF
from ._utils import MyLogger, check_documents_type, check_embeddings_shape, check_is_fitted
from ._embeddings import languages
from ._mmr import mmr

# Additional dependencies
try:
    import matplotlib.pyplot as plt
    import plotly.express as px
    _HAS_VIZ = True
except ModuleNotFoundError as e:
    _HAS_VIZ = False

logger = MyLogger("WARNING")


class BERTopic:
    """BERTopic is a topic modeling technique that leverages BERT embeddings and
    c-TF-IDF to create dense clusters allowing for easily interpretable topics
    whilst keeping important words in the topic descriptions.

    Usage:

    ```python
    from bertopic import BERTopic
    from sklearn.datasets import fetch_20newsgroups

    docs = fetch_20newsgroups(subset='all')['data']

    model = BERTopic("distilbert-base-nli-mean-tokens", verbose=True)
    topics = model.fit_transform(docs)
    ```

    If you want to use your own embeddings, use it as follows:

    ```python
    from bertopic import BERTopic
    from sklearn.datasets import fetch_20newsgroups
    from sentence_transformers import SentenceTransformer

    # Create embeddings
    docs = fetch_20newsgroups(subset='all')['data']
    sentence_model = SentenceTransformer("distilbert-base-nli-mean-tokens")
    embeddings = sentence_model.encode(docs, show_progress_bar=True)

    # Create topic model
    model = BERTopic(verbose=True)
    topics = model.fit_transform(docs, embeddings)
    ```

    Due to the stochastisch nature of UMAP, the results from BERTopic might differ
    and the quality can degrade. Using your own embeddings allows you to
    try out BERTopic several times until you find the topics that suit
    you best.
    """
    def __init__(self,
                 language: str = "english",
                 embedding_model: str = None,
                 top_n_words: int = 10,
                 nr_topics: Union[int, str] = None,
                 n_gram_range: Tuple[int, int] = (1, 1),
                 min_topic_size: int = 10,
                 n_neighbors: int = 15,
                 n_components: int = 5,
                 stop_words: Union[str, List[str]] = None,
                 verbose: bool = False,
                 vectorizer: CountVectorizer = None,
<<<<<<< HEAD
                 calculate_probabilities: bool = True,
=======
>>>>>>> ec1274db
                 allow_st_model: bool = True,
                 cluster_selection_epsilon: float = 0.0):
        """BERTopic initialization

        Args:
            language: The main language used in your documents. For a full overview of supported languages
                      see bertopic.embeddings.languages. Select "multilingual" to load in a model that
                      support 50+ languages.
            embedding_model: Model to use. Overview of options can be found here
                            https://www.sbert.net/docs/pretrained_models.html
            top_n_words: The number of words per topic to extract
            nr_topics: Specifying the number of topics will reduce the initial
                       number of topics to the value specified. This reduction can take
                       a while as each reduction in topics (-1) activates a c-TF-IDF calculation.
                       IF this is set to None, no reduction is applied. Use "auto" to automatically
                       reduce topics that have a similarity of at least 0.9, do not maps all others.
            n_gram_range: The n-gram range for the CountVectorizer.
                          Advised to keep high values between 1 and 3.
                          More would likely lead to memory issues.
                          Note that this will not be used if you pass in your own CountVectorizer.
            min_topic_size: The minimum size of the topic.
            n_neighbors: The size of local neighborhood (in terms of number of neighboring sample points) used
                         for manifold approximation (UMAP).
            n_components: The dimension of the space to embed into when reducing dimensionality with UMAP.
            stop_words: Stopwords that can be used as either a list of strings, or the name of the
                        language as a string. For example: 'english' or ['the', 'and', 'I'].
                        Note that this will not be used if you pass in your own CountVectorizer.
            verbose: Changes the verbosity of the model, Set to True if you want
                     to track the stages of the model.
            vectorizer: Pass in your own CountVectorizer from scikit-learn
            calculate_probabilities: Whether to calculate the topic probabilities. This could slow down
                                     extraction of topics if you have many documents (>100_000). If so,
                                     set this to False to increase speed.
            allow_st_model: This allows BERTopic to use a multi-lingual version of SentenceTransformer
                            to be used to fine-tune the topic words extracted from the c-TF-IDF representation.
                            Moreover, it will allow you to search for topics based on search queries.
            cluster_selection_epsilon: This controls the broadness of the topics. When this parameter increases,
                                        topics will be more broad.

        Usage:

        ```python
        from bertopic import BERTopic
        model = BERTopic(language = "english",
                         embedding_model = None,
                         top_n_words = 10,
                         nr_topics = 30,
                         n_gram_range = (1, 1),
                         min_topic_size = 10,
                         n_neighbors = 15,
                         n_components = 5,
                         stop_words = None,
                         verbose = True,
                         vectorizer = None,
                         allow_st_model = True)
        ```
        """

        # Embedding model
        self.language = language
        self.embedding_model = embedding_model
        self.allow_st_model = allow_st_model

        # Topic-based parameters
        if top_n_words > 30:
            raise ValueError("top_n_words should be lower or equal to 30. The preferred value is 10.")
        self.top_n_words = top_n_words
        self.nr_topics = nr_topics
        self.min_topic_size = min_topic_size
<<<<<<< HEAD
        self.calculate_probabilities = calculate_probabilities
=======
        self.calculate_probabilities = True
>>>>>>> ec1274db
        self.cluster_selection_epsilon = cluster_selection_epsilon

        # Umap parameters
        self.n_neighbors = n_neighbors
        self.n_components = n_components

        # Vectorizer parameters
        self.stop_words = stop_words
        self.n_gram_range = n_gram_range
        self.vectorizer = vectorizer or CountVectorizer(ngram_range=self.n_gram_range, stop_words=self.stop_words)

        self.umap_model = None
        self.cluster_model = None
        self.topics = None
        self.topic_sizes = None
        self.reduced_topics_mapped = None
        self.mapped_topics = None
        self.topic_embeddings = None
        self.topic_sim_matrix = None
        self.custom_embeddings = False

        if verbose:
            logger.set_level("DEBUG")

    def fit(self,
            documents: List[str],
            embeddings: np.ndarray = None):
        """ Fit the models (Bert, UMAP, and, HDBSCAN) on a collection of documents and generate topics

        Arguments:
            documents: A list of documents to fit on
            embeddings: Pre-trained document embeddings. These can be used
                        instead of the sentence-transformer model

        Usage:

        ```python
        from bertopic import BERTopic
        from sklearn.datasets import fetch_20newsgroups

        docs = fetch_20newsgroups(subset='all')['data']
        model = BERTopic("distilbert-base-nli-mean-tokens", verbose=True).fit(docs)
        ```

        If you want to use your own embeddings, use it as follows:

        ```python
        from bertopic import BERTopic
        from sklearn.datasets import fetch_20newsgroups
        from sentence_transformers import SentenceTransformer

        # Create embeddings
        docs = fetch_20newsgroups(subset='all')['data']
        sentence_model = SentenceTransformer("distilbert-base-nli-mean-tokens")
        embeddings = sentence_model.encode(docs, show_progress_bar=True)

        # Create topic model
        model = BERTopic(None, verbose=True).fit(docs, embeddings)
        ```
        """
        self.fit_transform(documents, embeddings)
        return self

    def fit_transform(self,
                      documents: List[str],
                      embeddings: np.ndarray = None) -> Tuple[List[int],
                                                              Union[np.ndarray, None]]:
        """ Fit the models on a collection of documents, generate topics, and return the docs with topics

        Arguments:
            documents: A list of documents to fit on
            embeddings: Pre-trained document embeddings. These can be used
                        instead of the sentence-transformer model

        Returns:
            predictions: Topic predictions for each documents
            probabilities: The topic probability distribution

        Usage:

        ```python
        from bertopic import BERTopic
        from sklearn.datasets import fetch_20newsgroups

        docs = fetch_20newsgroups(subset='all')['data']

        model = BERTopic("distilbert-base-nli-mean-tokens", verbose=True)
        topics = model.fit_transform(docs)
        ```

        If you want to use your own embeddings, use it as follows:

        ```python
        from bertopic import BERTopic
        from sklearn.datasets import fetch_20newsgroups
        from sentence_transformers import SentenceTransformer

        # Create embeddings
        docs = fetch_20newsgroups(subset='all')['data']
        sentence_model = SentenceTransformer("distilbert-base-nli-mean-tokens")
        embeddings = sentence_model.encode(docs, show_progress_bar=True)

        # Create topic model
        model = BERTopic(None, verbose=True)
        topics = model.fit_transform(docs, embeddings)
        ```
        """
        check_documents_type(documents)
        check_embeddings_shape(embeddings, documents)

        documents = pd.DataFrame({"Document": documents,
                                  "ID": range(len(documents)),
                                  "Topic": None})

        # Extract embeddings
        if not any([isinstance(embeddings, np.ndarray), isinstance(embeddings, csr_matrix)]):
            embeddings = self._extract_embeddings(documents.Document)
        else:
            self.custom_embeddings = True

        # Reduce dimensionality with UMAP
        umap_embeddings = self._reduce_dimensionality(embeddings)

        # Cluster UMAP embeddings with HDBSCAN
        documents, probabilities = self._cluster_embeddings(umap_embeddings, documents)

        # Extract topics by calculating c-TF-IDF
        self._extract_topics(documents)

        if self.nr_topics:
            documents = self._reduce_topics(documents)
            probabilities = self._map_probabilities(probabilities)

        predictions = documents.Topic.to_list()

        return predictions, probabilities

    def transform(self,
                  documents: Union[str, List[str]],
                  embeddings: np.ndarray = None) -> Tuple[List[int], np.ndarray]:
        """ After having fit a model, use transform to predict new instances

        Arguments:
            documents: A single document or a list of documents to fit on
            embeddings: Pre-trained document embeddings. These can be used
                        instead of the sentence-transformer model.

        Returns:
            predictions: Topic predictions for each documents
            probabilities: The topic probability distribution

        Usage:

        ```python
        from bertopic import BERTopic
        from sklearn.datasets import fetch_20newsgroups

        docs = fetch_20newsgroups(subset='all')['data']
        model = BERTopic("distilbert-base-nli-mean-tokens", verbose=True).fit(docs)
        topics = model.transform(docs)
        ```

        If you want to use your own embeddings:

        ```python
        from bertopic import BERTopic
        from sklearn.datasets import fetch_20newsgroups
        from sentence_transformers import SentenceTransformer

        # Create embeddings
        docs = fetch_20newsgroups(subset='all')['data']
        sentence_model = SentenceTransformer("distilbert-base-nli-mean-tokens")
        embeddings = sentence_model.encode(docs, show_progress_bar=True)

        # Create topic model
        model = BERTopic(None, verbose=True).fit(docs, embeddings)
        topics = model.transform(docs, embeddings)
        ```
        """
        check_is_fitted(self)
        check_embeddings_shape(embeddings, documents)

        if isinstance(documents, str):
            documents = [documents]

        if not isinstance(embeddings, np.ndarray):
            embeddings = self._extract_embeddings(documents)

        umap_embeddings = self.umap_model.transform(embeddings)
        predictions, _ = hdbscan.approximate_predict(self.cluster_model, umap_embeddings)

        if self.calculate_probabilities:
            probabilities = hdbscan.membership_vector(self.cluster_model, umap_embeddings)
            if len(documents) == 1:
                probabilities = probabilities.flatten()
        else:
            probabilities = None

        if self.mapped_topics:
            predictions = self._map_predictions(predictions)
            probabilities = self._map_probabilities(probabilities)

        return predictions, probabilities

    def find_topics(self,
                    search_term: str,
                    top_n: int = 5) -> Tuple[List[int], List[float]]:
        """ Find topics most similar to a search_term

        Creates an embedding for search_term and compares that with
        the topic embeddings. The most similar topics are returned
        along with their similarity values.

        The search_term can be of any size but since it compares
        with the topic representation it is advised to keep it
        below 5 words.

        Args:
            search_term: the term you want to use to search for topics
            top_n: the number of topics to return

        Returns:
            similar_topics: the most similar topics from high to low
            similarity: the similarity scores from high to low

        """
        if self.custom_embeddings and not self.allow_st_model:
            raise Exception("This method can only be used if you set `allow_st_model` to True when "
                            "using custom embeddings.")

        topic_list = list(self.topics.keys())
        topic_list.sort()

        # Extract search_term embeddings and compare with topic embeddings
        search_embedding = self._extract_embeddings([search_term]).flatten()
        sims = cosine_similarity(search_embedding.reshape(1, -1), self.topic_embeddings).flatten()

        # Extract topics most similar to search_term
        ids = np.argsort(sims)[-top_n:]
        similarity = [sims[i] for i in ids][::-1]
        similar_topics = [topic_list[index] for index in ids][::-1]

        return similar_topics, similarity

    def update_topics(self,
                      docs: List[str],
                      topics: List[int],
                      n_gram_range: Tuple[int, int] = None,
                      stop_words: str = None,
                      vectorizer: CountVectorizer = None):
        """ Updates the topic representation by recalculating c-TF-IDF with the new
        parameters as defined in this function.

        When you have trained a model and viewed the topics and the words that represent them,
        you might not be satisfied with the representation. Perhaps you forgot to remove
        stop_words or you want to try out a different n_gram_range. This function allows you
        to update the topic representation after they have been formed.

        Args:
            docs: The docs you used when calling either `fit` or `fit_transform`
            topics: The topics that were returned when calling either `fit` or `fit_transform`
            n_gram_range: The n-gram range for the CountVectorizer.
            stop_words: Stopwords that can be used as either a list of strings, or the name of the
                        language as a string. For example: 'english' or ['the', 'and', 'I'].
                        Note that this will not be used if you pass in your own CountVectorizer.
            vectorizer: Pass in your own CountVectorizer from scikit-learn

        Usage:
        ```python
        from bertopic import BERTopic
        from sklearn.datasets import fetch_20newsgroups

        # Create topics
        docs = fetch_20newsgroups(subset='train')['data']
        model = BERTopic(n_gram_range=(1, 1), stop_words=None)
        topics, probs = model.fit_transform(docs)

        # Update topic representation
        model.update_topics(docs, topics, n_gram_range=(2, 3), stop_words="english")
        ```
        """
        check_is_fitted(self)
        if not n_gram_range:
            n_gram_range = self.n_gram_range

        if not stop_words:
            stop_words = self.stop_words

        self.vectorizer = vectorizer or CountVectorizer(ngram_range=n_gram_range, stop_words=stop_words)
        documents = pd.DataFrame({"Document": docs, "Topic": topics})
        self._extract_topics(documents)

    def get_topics(self) -> Dict[str, Tuple[str, float]]:
        """ Return topics with top n words and their c-TF-IDF score

        Usage:

        ```python
        all_topics = model.get_topics()
        ```
        """
        check_is_fitted(self)
        return self.topics

    def get_topic(self, topic: int) -> Union[Dict[str, Tuple[str, float]], bool]:
        """ Return top n words for a specific topic and their c-TF-IDF scores

        Usage:

        ```python
        topic = model.get_topic(12)
        ```
        """
        check_is_fitted(self)
        if self.topics.get(topic):
            return self.topics[topic]
        else:
            return False

    def get_topic_freq(self, topic: int = None) -> Union[pd.DataFrame, int]:
        """ Return the the size of topics (descending order)

        Usage:

        To extract the frequency of all topics:

        ```python
        frequency = model.get_topic_freq()
        ```

        To get the frequency of a single topic:

        ```python
        frequency = model.get_topic_freq(12)
        ```
        """
        check_is_fitted(self)
        if isinstance(topic, int):
            return self.topic_sizes[topic]
        else:
            return pd.DataFrame(self.topic_sizes.items(), columns=['Topic', 'Count']).sort_values("Count",
                                                                                                  ascending=False)

    def reduce_topics(self,
                      docs: List[str],
                      topics: List[int],
                      probabilities: np.ndarray = None,
                      nr_topics: int = 20) -> Tuple[List[int], np.ndarray]:
        """ Further reduce the number of topics to nr_topics.

        The number of topics is further reduced by calculating the c-TF-IDF matrix
        of the documents and then reducing them by iteratively merging the least
        frequent topic with the most similar one based on their c-TF-IDF matrices.
        The topics, their sizes, and representations are updated.

        The reasoning for putting `docs`, `topics`, and `probs` as parameters is that
        these values are not saved within BERTopic on purpose. If you were to have a
        million documents, it seems very inefficient to save those in BERTopic
        instead of a dedicated database.

        Arguments:
            docs: The docs you used when calling either `fit` or `fit_transform`
            topics: The topics that were returned when calling either `fit` or `fit_transform`
            nr_topics: The number of topics you want reduced to
            probabilities: The probabilities that were returned when calling either `fit` or `fit_transform`

        Returns:
            new_topics: Updated topics
            new_probabilities: Updated probabilities

        Usage:

        ```python
        from bertopic import BERTopic
        from sklearn.datasets import fetch_20newsgroups

        # Create topics -> Typically over 50 topics
        docs = fetch_20newsgroups(subset='train')['data']
        model = BERTopic()
        topics, probs = model.fit_transform(docs)

        # Further reduce topics
        new_topics, new_probs = model.reduce_topics(docs, topics, probs, nr_topics=30)
        ```
        """
        check_is_fitted(self)
        self.nr_topics = nr_topics
        documents = pd.DataFrame({"Document": docs, "Topic": topics})

        # Reduce number of topics
        self._extract_topics(documents)
        documents = self._reduce_topics(documents)
        new_topics = documents.Topic.to_list()
        new_probabilities = self._map_probabilities(probabilities)

        return new_topics, new_probabilities

    def visualize_topics(self):
        """ Visualize topics, their sizes, and their corresponding words

        This visualization is highly inspired by LDAvis, a great visualization
        technique typically reserved for LDA.
        """
        check_is_fitted(self)
        if not _HAS_VIZ:
            raise ModuleNotFoundError(f"In order to use this function you'll need to install "
                                      f"additional dependencies;\npip install bertopic[visualization]")

        # Extract topic words and their frequencies
        topic_list = sorted(list(self.topics.keys()))
        frequencies = [self.topic_sizes[topic] for topic in topic_list]
        words = [" | ".join([word[0] for word in self.get_topic(topic)[:5]]) for topic in topic_list]

        # Embed c-TF-IDF into 2D
        embeddings = MinMaxScaler().fit_transform(self.c_tf_idf.toarray())
        embeddings = umap.UMAP(n_neighbors=2, n_components=2, metric='hellinger').fit_transform(embeddings)

        # Visualize with plotly
        df = pd.DataFrame({"x": embeddings[1:, 0], "y": embeddings[1:, 1],
                           "Topic": topic_list[1:], "Words": words[1:], "Size": frequencies[1:]})
        self._plotly_topic_visualization(df, topic_list)

    def visualize_distribution(self,
                               probabilities: np.ndarray,
                               min_probability: float = 0.015,
                               figsize: tuple = (10, 5),
                               save: bool = False):
        """ Visualize the distribution of topic probabilities

        Arguments:
            probabilities: An array of probability scores
            min_probability: The minimum probability score to visualize.
                             All others are ignored.
            figsize: The size of the figure
            save: Whether to save the resulting graph to probility.png

        Usage:

        Make sure to fit the model before and only input the
        probabilities of a single document:

        ```python
        model.visualize_distribution(probabilities[0])
        ```

        ![](../img/probabilities.png)
        """
        check_is_fitted(self)
        if not _HAS_VIZ:
            raise ModuleNotFoundError(f"In order to use this function you'll need to install "
                                      f"additional dependencies;\npip install bertopic[visualization]")
        if len(probabilities[probabilities > min_probability]) == 0:
            raise ValueError("There are no values where `min_probability` is higher than the "
                             "probabilities that were supplied. Lower `min_probability` to prevent this error.")
        if not self.calculate_probabilities:
            raise ValueError("This visualization cannot be used if you have set `calculate_probabilities` to False "
                             "as it uses the topic probabilities. ")

        # Get values and indices equal or exceed the minimum probability
        labels_idx = np.argwhere(probabilities >= min_probability).flatten()
        vals = probabilities[labels_idx].tolist()

        # Create labels
        labels = []
        for idx in labels_idx:
            label = []
            words = self.get_topic(idx)
            if words:
                for word in words[:5]:
                    label.append(word[0])
                label = str(r"$\bf{Topic }$ " +
                            r"$\bf{" + str(idx) + ":}$ " +
                            " ".join(label))
                labels.append(label)
            else:
                print(idx, probabilities[idx])
                vals.remove(probabilities[idx])
        pos = range(len(vals))

        # Create figure
        fig, ax = plt.subplots(figsize=figsize)
        plt.hlines(y=pos, xmin=0, xmax=vals, color='#333F4B', alpha=0.2, linewidth=15)
        plt.hlines(y=np.argmax(vals), xmin=0, xmax=max(vals), color='#333F4B', alpha=1, linewidth=15)

        # Set ticks and labels
        ax.tick_params(axis='both', which='major', labelsize=12)
        ax.set_xlabel('Probability', fontsize=15, fontweight='black', color='#333F4B')
        ax.set_ylabel('')
        plt.yticks(pos, labels)
        fig.text(0, 1, 'Topic Probability Distribution', fontsize=15, fontweight='black', color='#333F4B')

        # Update spine style
        ax.spines['right'].set_visible(False)
        ax.spines['top'].set_visible(False)
        ax.spines['left'].set_bounds(pos[0], pos[-1])
        ax.spines['bottom'].set_bounds(0, max(vals))
        ax.spines['bottom'].set_position(('axes', -0.02))
        ax.spines['left'].set_position(('axes', 0.02))

        fig.tight_layout()

        if save:
            fig.savefig("probability.png", dpi=300, bbox_inches='tight')

    def save(self, path: str) -> None:
        """ Saves the model to the specified path

        Arguments:
            path: the location and name of the file you want to save

        Usage:

        ```python
        model.save("my_model")
        ```
        """
        with open(path, 'wb') as file:
            joblib.dump(self, file)

    @classmethod
    def load(cls, path: str):
        """ Loads the model from the specified path

        Arguments:
            path: the location and name of the BERTopic file you want to load

        Usage:

        ```python
        BERTopic.load("my_model")
        ```
        """
        with open(path, 'rb') as file:
            return joblib.load(file)

    def _extract_embeddings(self, documents: List[str]) -> np.ndarray:
        """ Extract sentence/document embeddings through pre-trained embeddings
        For an overview of pre-trained models: https://www.sbert.net/docs/pretrained_models.html

        Arguments:
            documents: Dataframe with documents and their corresponding IDs

        Returns:
            embeddings: The extracted embeddings using the sentence transformer
                        module. Typically uses pre-trained huggingface models.
        """
        model = self._select_embedding_model()
        logger.info("Loaded embedding model")
        embeddings = model.encode(documents, show_progress_bar=False)
        logger.info("Transformed documents to Embeddings")

        return embeddings

    def _map_predictions(self, predictions):
        """ Map predictions to the correct topics if topics were reduced """
        mapped_predictions = []
        for prediction in predictions:
            while self.mapped_topics.get(prediction):
                prediction = self.mapped_topics[prediction]
            mapped_predictions.append(prediction)
        return mapped_predictions

    def _reduce_dimensionality(self, embeddings: Union[np.ndarray, csr_matrix]) -> np.ndarray:
        """ Reduce dimensionality of embeddings using UMAP and train a UMAP model

        Arguments:
            embeddings: The extracted embeddings using the sentence transformer module.

        Returns:
            umap_embeddings: The reduced embeddings
        """
        if isinstance(embeddings, csr_matrix):
            self.umap_model = umap.UMAP(n_neighbors=self.n_neighbors,
                                        n_components=self.n_components,
                                        metric='hellinger').fit(embeddings)
        else:
            self.umap_model = umap.UMAP(n_neighbors=self.n_neighbors,
                                        n_components=self.n_components,
                                        min_dist=0.0,
                                        metric='cosine').fit(embeddings)
        umap_embeddings = self.umap_model.transform(embeddings)
        logger.info("Reduced dimensionality with UMAP")
        return umap_embeddings

    def _cluster_embeddings(self,
                            umap_embeddings: np.ndarray,
                            documents: pd.DataFrame) -> Tuple[pd.DataFrame,
                                                              np.ndarray]:
        """ Cluster UMAP embeddings with HDBSCAN

        Arguments:
            umap_embeddings: The reduced sentence embeddings with UMAP
            documents: Dataframe with documents and their corresponding IDs

        Returns:
            documents: Updated dataframe with documents and their corresponding IDs
                       and newly added Topics
            probabilities: The distribution of probabilities
        """
        self.cluster_model = hdbscan.HDBSCAN(min_cluster_size=self.min_topic_size,
                                             metric='euclidean',
                                             cluster_selection_method='eom',
                                             prediction_data=True,
                                             cluster_selection_epsilon=self.cluster_selection_epsilon
                                             ).fit(umap_embeddings)
        documents['Topic'] = self.cluster_model.labels_

        # check if (doc # < 100.000) and (cluster # < 255) for feasible running time
<<<<<<< HEAD
        self.calculate_probabilities = \
            len(documents.Document.values) < 100000 and len(set(self.cluster_model.labels_)) < 255
=======
        doc_number = len(documents.Document.values)
        topic_number = len(set(self.cluster_model.labels_))
        logger.info(f"Number of topics detected: {topic_number}")
        self.calculate_probabilities = doc_number < 100000 and topic_number < 255
>>>>>>> ec1274db

        if self.calculate_probabilities:
            logger.info("Calculating doc-topic probabilities")
            probabilities = hdbscan.all_points_membership_vectors(self.cluster_model)
        else:
            logger.info('Skipped topic probability distributions, since requires too much time for '
                        '{} documents and {} topics.'.format(doc_number, topic_number))
            probabilities = None

        self._update_topic_size(documents)
        logger.info("Clustered UMAP embeddings with HDBSCAN")
        return documents, probabilities

    def _extract_topics(self, documents: pd.DataFrame):
        """ Extract topics from the clusters using a class-based TF-IDF

        Arguments:
            documents: Dataframe with documents and their corresponding IDs

        Returns:
            c_tf_idf: The resulting matrix giving a value (importance score) for each word per topic
        """
        documents_per_topic = documents.groupby(['Topic'], as_index=False).agg({'Document': ' '.join})
        self.c_tf_idf, words = self._c_tf_idf(documents_per_topic, m=len(documents))
        self._extract_words_per_topic(words)
        self._create_topic_vectors()

    def _create_topic_vectors(self):
        """ Creates embeddings per topics based on their topic representation

        We start by creating embeddings out of the topic representation. This
        results in a number of embeddings per topic. Then, we take the weighted
        average of embeddings in a topic by their c-TF-IDF score. This will put
        more emphasis to words that represent a topic best.

        Only allow topic vectors to be created if there are no custom embeddings and therefore
        a sentence-transformer model to be used or there are custom embeddings but it is allowed
        to use a different multi-lingual sentence-transformer model
        """
        if not self.custom_embeddings or all([self.custom_embeddings and self.allow_st_model]):
            topic_list = list(self.topics.keys())
            topic_list.sort()
            n = self.top_n_words

            # Extract embeddings for all words in all topics
            topic_words = [self.get_topic(topic) for topic in topic_list]
            topic_words = [word[0] for topic in topic_words for word in topic]
            embeddings = self._extract_embeddings(topic_words)

            # Take the weighted average of word embeddings in a topic based on their c-TF-IDF value
            # The embeddings var is a single numpy matrix and therefore slicing is necessary to
            # access the words per topic
            topic_embeddings = []
            for i, topic in enumerate(topic_list):
                word_importance = [val[1] for val in self.get_topic(topic)]
                if sum(word_importance) == 0:
                    word_importance = [1 for _ in range(len(self.get_topic(topic)))]
                topic_embedding = np.average(embeddings[i * n: n + (i * n)], weights=word_importance, axis=0)
                topic_embeddings.append(topic_embedding)

            self.topic_embeddings = topic_embeddings

    def _c_tf_idf(self, documents_per_topic: pd.DataFrame, m: int) -> Tuple[csr_matrix, List[str]]:
        """ Calculate a class-based TF-IDF where m is the number of total documents.

        Arguments:
            documents_per_topic: The joined documents per topic such that each topic has a single
                                 string made out of multiple documents
            m: The total number of documents (unjoined)

        Returns:
            tf_idf: The resulting matrix giving a value (importance score) for each word per topic
            words: The names of the words to which values were given
        """
        documents = self._preprocess_text(documents_per_topic.Document.values)
        count = self.vectorizer.fit(documents)
        words = count.get_feature_names()
        X = count.transform(documents)
        transformer = ClassTFIDF().fit(X, n_samples=m)
        c_tf_idf = transformer.transform(X)
        self.topic_sim_matrix = cosine_similarity(c_tf_idf)

        return c_tf_idf, words

    def _update_topic_size(self, documents: pd.DataFrame) -> None:
        """ Calculate the topic sizes

        Arguments:
            documents: Updated dataframe with documents and their corresponding IDs and newly added Topics
        """
        sizes = documents.groupby(['Topic']).count().sort_values("Document", ascending=False).reset_index()
        self.topic_sizes = dict(zip(sizes.Topic, sizes.Document))

    def _extract_words_per_topic(self, words: List[str]):
        """ Based on tf_idf scores per topic, extract the top n words per topic

        Arguments:
        words: List of all words (sorted according to tf_idf matrix position)
        """

        # Get top 30 words per topic based on c-TF-IDF score
        c_tf_idf = self.c_tf_idf.toarray()
        labels = sorted(list(self.topic_sizes.keys()))
        indices = c_tf_idf.argsort()[:, -30:]
        self.topics = {label: [(words[j], c_tf_idf[i][j])
                               for j in indices[i]][::-1]
                       for i, label in enumerate(labels)}

        # Extract word embeddings for the top 30 words per topic and compare it
        # with the topic embedding to keep only the words most similar to the topic embedding
        if not self.custom_embeddings or all([self.custom_embeddings and self.allow_st_model]):
            model = self._select_embedding_model()

            for topic, topic_words in self.topics.items():
                words = [word[0] for word in topic_words]
                word_embeddings = model.encode(words)
                topic_embedding = model.encode(" ".join(words)).reshape(1, -1)
                topic_words = mmr(topic_embedding, word_embeddings, words, top_n=self.top_n_words, diversity=0)
                self.topics[topic] = [(word, value) for word, value in self.topics[topic] if word in topic_words]

    def _select_embedding_model(self) -> SentenceTransformer:
        """ Select an embedding model based on language or a specific sentence transformer models.
        When selecting a language, we choose distilbert-base-nli-stsb-mean-tokens for English and
        xlm-r-bert-base-nli-stsb-mean-tokens for all other languages as it support 100+ languages.
        """

        # Used for fine-tuning the topic representation
        # If a custom embeddings are used, we use the multi-langual model
        # to extract word embeddings
        if self.custom_embeddings and self.allow_st_model:
            return SentenceTransformer("xlm-r-bert-base-nli-stsb-mean-tokens")

        # Select embedding model based on specific sentence transformer model
        elif self.embedding_model:
            return SentenceTransformer(self.embedding_model)

        # Select embedding model based on language
        elif self.language:
            if self.language.lower() in ["English", "english", "en"]:
                return SentenceTransformer("distilbert-base-nli-stsb-mean-tokens")

            elif self.language.lower() in languages:
                return SentenceTransformer("xlm-r-bert-base-nli-stsb-mean-tokens")

            elif self.language == "multilingual":
                return SentenceTransformer("xlm-r-bert-base-nli-stsb-mean-tokens")

            else:
                raise ValueError(f"{self.language} is currently not supported. However, you can "
                                 f"create any embeddings yourself and pass it through fit_transform(docs, embeddings)\n"
                                 "Else, please select a language from the following list:\n"
                                 f"{languages}")

        return SentenceTransformer("xlm-r-bert-base-nli-stsb-mean-tokens")

    def _reduce_topics(self, documents: pd.DataFrame) -> pd.DataFrame:
        """ Reduce topics to self.nr_topics

        Arguments:
            documents: Dataframe with documents and their corresponding IDs and Topics

        Returns:
            documents: Updated dataframe with documents and the reduced number of Topics
        """
        if isinstance(self.nr_topics, int):
            documents = self._reduce_to_n_topics(documents)
        elif isinstance(self.nr_topics, str):
            documents = self._auto_reduce_topics(documents)
        else:
            raise ValueError("nr_topics needs to be an int or 'auto'! ")

        return documents

    def _reduce_to_n_topics(self, documents):
        """ Reduce topics to self.nr_topics

        Arguments:
            documents: Dataframe with documents and their corresponding IDs and Topics

        Returns:
            documents: Updated dataframe with documents and the reduced number of Topics
        """
        if not self.mapped_topics:
            self.mapped_topics = {}
        initial_nr_topics = len(self.get_topics())

        # Create topic similarity matrix
        similarities = cosine_similarity(self.c_tf_idf)
        np.fill_diagonal(similarities, 0)

        while len(self.get_topic_freq()) > self.nr_topics + 1:
            # Find most similar topic to least common topic
            topic_to_merge = self.get_topic_freq().iloc[-1].Topic
            topic_to_merge_into = np.argmax(similarities[topic_to_merge + 1]) - 1
            similarities[:, topic_to_merge + 1] = -1

            # Update Topic labels
            documents.loc[documents.Topic == topic_to_merge, "Topic"] = topic_to_merge_into
            self.mapped_topics[topic_to_merge] = topic_to_merge_into

            # Update new topic content
            self._update_topic_size(documents)

        self._extract_topics(documents)

        if initial_nr_topics <= self.nr_topics:
            logger.info(f"Since {initial_nr_topics} were found, they could not be reduced to {self.nr_topics}")
        else:
            logger.info(f"Reduced number of topics from {initial_nr_topics} to {len(self.get_topic_freq())}")

        return documents

    def _auto_reduce_topics(self, documents):
        """ Reduce the number of topics as long as it exceeds a minimum similarity of 0.9

        Arguments:
            documents: Dataframe with documents and their corresponding IDs and Topics

        Returns:
            documents: Updated dataframe with documents and the reduced number of Topics
        """
        initial_nr_topics = len(self.get_topics())
        has_mapped = []
        if not self.mapped_topics:
            self.mapped_topics = {}

        # Create topic similarity matrix
        similarities = cosine_similarity(self.c_tf_idf)
        np.fill_diagonal(similarities, 0)

        # Do not map the top 10% most frequent topics
        not_mapped = int(np.ceil(len(self.get_topic_freq()) * 0.1))
        to_map = self.get_topic_freq().Topic.values[not_mapped:][::-1]

        for topic_to_merge in to_map:
            # Find most similar topic to least common topic
            similarity = np.max(similarities[topic_to_merge + 1])
            topic_to_merge_into = np.argmax(similarities[topic_to_merge + 1]) - 1

            # Only map topics if they have a high similarity
            if (similarity > 0.915) & (topic_to_merge_into not in has_mapped):
                # Update Topic labels
                documents.loc[documents.Topic == topic_to_merge, "Topic"] = topic_to_merge_into
                self.mapped_topics[topic_to_merge] = topic_to_merge_into
                similarities[:, topic_to_merge + 1] = -1

                # Update new topic content
                self._update_topic_size(documents)
                has_mapped.append(topic_to_merge)

        _ = self._extract_topics(documents)

        logger.info(f"Reduced number of topics from {initial_nr_topics} to {len(self.get_topic_freq())}")

        return documents

    def _map_probabilities(self, probabilities: Union[np.ndarray, None]) -> Union[np.ndarray, None]:
        """ Map the probabilities to the reduced topics.
        This is achieved by adding the probabilities together
        of all topics that were mapped to the same topic. Then,
        the topics that were mapped from were set to 0 as they
        were reduced.

        Arguments:
            probabilities: An array containing probabilities

        Returns:
            probabilities: Updated probabilities

        """
        if isinstance(probabilities, np.ndarray):
            for from_topic, to_topic in self.mapped_topics.items():
                probabilities[:, to_topic] += probabilities[:, from_topic]
                probabilities[:, from_topic] = 0

            return probabilities.round(3)
        else:
            return None

    @staticmethod
    def _plotly_topic_visualization(df: pd.DataFrame,
                                    topic_list: List[str]):
        """ Create plotly-based visualization of topics with a slider for topic selection """

        def get_color(topic_selected):
            if topic_selected == -1:
                marker_color = ["#B0BEC5" for _ in topic_list[1:]]
            else:
                marker_color = ["red" if topic == topic_selected else "#B0BEC5" for topic in topic_list[1:]]
            return [{'marker.color': [marker_color]}]

        # Prepare figure range
        x_range = (df.x.min() - abs((df.x.min()) * .15), df.x.max() + abs((df.x.max()) * .15))
        y_range = (df.y.min() - abs((df.y.min()) * .15), df.y.max() + abs((df.y.max()) * .15))

        # Plot topics
        fig = px.scatter(df, x="x", y="y", size="Size", size_max=40, template="simple_white", labels={"x": "", "y": ""},
                         hover_data={"x": False, "y": False, "Topic": True, "Words": True, "Size": True})
        fig.update_traces(marker=dict(color="#B0BEC5", line=dict(width=2, color='DarkSlateGrey')))

        # Update hover order
        fig.update_traces(hovertemplate="<br>".join(["<b>Topic %{customdata[2]}</b>",
                                                     "Words: %{customdata[3]}",
                                                     "Size: %{customdata[4]}"]))

        # Create a slider for topic selection
        steps = [dict(label=f"Topic {topic}", method="update", args=get_color(topic)) for topic in topic_list[1:]]
        sliders = [dict(active=0, pad={"t": 50}, steps=steps)]

        # Stylize layout
        fig.update_layout(
            title={
                'text': "<b>Intertopic Distance Map",
                'y': .95,
                'x': 0.5,
                'xanchor': 'center',
                'yanchor': 'top',
                'font': dict(
                    size=22,
                    color="Black")
            },
            width=650,
            height=650,
            hoverlabel=dict(
                bgcolor="white",
                font_size=16,
                font_family="Rockwell"
            ),
            xaxis={"visible": False},
            yaxis={"visible": False},
            sliders=sliders
        )

        # Update axes ranges
        fig.update_xaxes(range=x_range)
        fig.update_yaxes(range=y_range)

        # Add grid in a 'plus' shape
        fig.add_shape(type="line",
                      x0=sum(x_range) / 2, y0=y_range[0], x1=sum(x_range) / 2, y1=y_range[1],
                      line=dict(color="#CFD8DC", width=2))
        fig.add_shape(type="line",
                      x0=x_range[0], y0=sum(y_range) / 2, x1=y_range[1], y1=sum(y_range) / 2,
                      line=dict(color="#9E9E9E", width=2))
        fig.add_annotation(x=x_range[0], y=sum(y_range) / 2, text="D1", showarrow=False, yshift=10)
        fig.add_annotation(y=y_range[1], x=sum(x_range) / 2, text="D2", showarrow=False, xshift=10)
        fig.data = fig.data[::-1]

        fig.show()

    def _preprocess_text(self, documents: np.ndarray) -> List[str]:
        """ Basic preprocessing of text

        Steps:
            * Lower text
            * Replace \n and \t with whitespace
            * Only keep alpha-numerical characters
        """
        cleaned_documents = [doc.lower() for doc in documents]
        cleaned_documents = [doc.replace("\n", " ") for doc in cleaned_documents]
        cleaned_documents = [doc.replace("\t", " ") for doc in cleaned_documents]
        if self.language == "english":
            cleaned_documents = [re.sub(r'[^A-Za-z0-9 ]+', '', doc) for doc in cleaned_documents]
        cleaned_documents = [doc if doc != "" else "emptydoc" for doc in cleaned_documents]
        return cleaned_documents<|MERGE_RESOLUTION|>--- conflicted
+++ resolved
@@ -84,10 +84,6 @@
                  stop_words: Union[str, List[str]] = None,
                  verbose: bool = False,
                  vectorizer: CountVectorizer = None,
-<<<<<<< HEAD
-                 calculate_probabilities: bool = True,
-=======
->>>>>>> ec1274db
                  allow_st_model: bool = True,
                  cluster_selection_epsilon: float = 0.0):
         """BERTopic initialization
@@ -157,11 +153,7 @@
         self.top_n_words = top_n_words
         self.nr_topics = nr_topics
         self.min_topic_size = min_topic_size
-<<<<<<< HEAD
-        self.calculate_probabilities = calculate_probabilities
-=======
         self.calculate_probabilities = True
->>>>>>> ec1274db
         self.cluster_selection_epsilon = cluster_selection_epsilon
 
         # Umap parameters
@@ -770,15 +762,10 @@
         documents['Topic'] = self.cluster_model.labels_
 
         # check if (doc # < 100.000) and (cluster # < 255) for feasible running time
-<<<<<<< HEAD
-        self.calculate_probabilities = \
-            len(documents.Document.values) < 100000 and len(set(self.cluster_model.labels_)) < 255
-=======
         doc_number = len(documents.Document.values)
         topic_number = len(set(self.cluster_model.labels_))
         logger.info(f"Number of topics detected: {topic_number}")
         self.calculate_probabilities = doc_number < 100000 and topic_number < 255
->>>>>>> ec1274db
 
         if self.calculate_probabilities:
             logger.info("Calculating doc-topic probabilities")

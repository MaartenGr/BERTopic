<<<<<<< HEAD
!!! Note
    Difference between Zero-shot and Guided BERTopic: 
    Guided BERTopic is similar - yet not equivalent - to [Zeros-shot Topic Modeling](https://maartengr.github.io/BERTopic/getting_started/zeroshot/zeroshot.html). 
    Use Guided BERTopic to boost the importance of certain keywords. Use [Zeros-shot Topic Modeling](https://maartengr.github.io/BERTopic/getting_started/zeroshot/zeroshot.html) to try to categorize documents into predefined topics ("zero-shot topics") before clustering the remaining unclassified documents using the main algorithm of BERTopic.


Guided Topic Modeling or Seeded Topic Modeling is a collection of techniques that guides the topic modeling approach by setting several seed topics to which the model will converge to. These techniques allow the user to set a predefined number of topic representations that are sure to be in documents. For example, take an IT business that has a ticket system for the software their clients use. Those tickets may typically contain information about a specific bug regarding login issues that the IT business is aware of.  
=======
Guided Topic Modeling or Seeded Topic Modeling is a collection of techniques that guides the topic modeling approach by setting several seed topics to which the model will converge to. These techniques allow the user to set a predefined number of topic representations that are sure to be in documents. For example, take an IT business that has a ticket system for the software their clients use. Those tickets may typically contain information about a specific bug regarding login issues that the IT business is aware of.
>>>>>>> de250e90

To model that bug, we can create a seed topic representation containing the words `bug`, `login`, `password`,
and `username`. By defining those words, a Guided Topic Modeling approach will try to converge at least one topic to those words.

<br>
<div class="svg_image">
--8<-- "docs/getting_started/guided/guided.svg"
</div>
<br>

Guided BERTopic has two main steps:

First, we create embeddings for each seeded topic by joining them and passing them through the document embedder. These embeddings will be compared with the existing document embeddings through cosine similarity and assigned a label. If the document is most similar to a seeded topic, then it will get that topic's label.
If it is most similar to the average document embedding, it will get the -1 label.
These labels are then passed through UMAP to create a semi-supervised approach that should nudge
the topic creation to the seeded topics.

Second, we take all words in seed_topic_list and assign them a multiplier larger than 1.
Those multipliers will be used to increase the IDF values of the words across all topics thereby increasing
the likelihood that a seeded topic word will appear in a topic. This does, however, also increase the chance of an irrelevant topic having unrelated words. In practice, this should not be an issue since the IDF value is likely to remain low regardless of the multiplier. The multiplier is now a fixed value but may change to something more elegant, like taking the distribution of IDF values and its position into account when defining the multiplier.

### **Example**
To demonstrate Guided BERTopic, we use the 20 Newsgroups dataset as our example. We have frequently used this
dataset in BERTopic examples and we sometimes see a topic generated about health with words such as `drug` and `cancer`
being important. However, due to the stochastic nature of UMAP, this topic is not always found.

In order to guide BERTopic to that topic, we create a seed topic list that we pass through our model. However,
there may be several other topics that we know should be in the documents. Let's also initialize those:

```python
from bertopic import BERTopic
from sklearn.datasets import fetch_20newsgroups

docs = fetch_20newsgroups(subset='all',  remove=('headers', 'footers', 'quotes'))["data"]

seed_topic_list = [["drug", "cancer", "drugs", "doctor"],
                   ["windows", "drive", "dos", "file"],
                   ["space", "launch", "orbit", "lunar"]]

topic_model = BERTopic(seed_topic_list=seed_topic_list)
topics, probs = topic_model.fit_transform(docs)
```

As you can see above, the `seed_topic_list` contains a list of topic representations. By defining the above topics
BERTopic is more likely to model the defined seeded topics. However, BERTopic is merely nudged towards creating those
topics. In practice, if the seeded topics do not exist or might be divided into smaller topics, then they will
not be modeled. Thus, seed topics need to be accurate to accurately converge towards them.<|MERGE_RESOLUTION|>--- conflicted
+++ resolved
@@ -1,14 +1,9 @@
-<<<<<<< HEAD
 !!! Note
     Difference between Zero-shot and Guided BERTopic: 
     Guided BERTopic is similar - yet not equivalent - to [Zeros-shot Topic Modeling](https://maartengr.github.io/BERTopic/getting_started/zeroshot/zeroshot.html). 
     Use Guided BERTopic to boost the importance of certain keywords. Use [Zeros-shot Topic Modeling](https://maartengr.github.io/BERTopic/getting_started/zeroshot/zeroshot.html) to try to categorize documents into predefined topics ("zero-shot topics") before clustering the remaining unclassified documents using the main algorithm of BERTopic.
 
-
-Guided Topic Modeling or Seeded Topic Modeling is a collection of techniques that guides the topic modeling approach by setting several seed topics to which the model will converge to. These techniques allow the user to set a predefined number of topic representations that are sure to be in documents. For example, take an IT business that has a ticket system for the software their clients use. Those tickets may typically contain information about a specific bug regarding login issues that the IT business is aware of.  
-=======
 Guided Topic Modeling or Seeded Topic Modeling is a collection of techniques that guides the topic modeling approach by setting several seed topics to which the model will converge to. These techniques allow the user to set a predefined number of topic representations that are sure to be in documents. For example, take an IT business that has a ticket system for the software their clients use. Those tickets may typically contain information about a specific bug regarding login issues that the IT business is aware of.
->>>>>>> de250e90
 
 To model that bug, we can create a seed topic representation containing the words `bug`, `login`, `password`,
 and `username`. By defining those words, a Guided Topic Modeling approach will try to converge at least one topic to those words.

import math
import warnings
warnings.filterwarnings("ignore", category=FutureWarning)
warnings.filterwarnings("ignore", category=UserWarning)

import re
import joblib
import inspect
import numpy as np
import pandas as pd
from tqdm import tqdm
from scipy.sparse.csr import csr_matrix
from typing import List, Tuple, Union, Mapping, Any
from nltk.tokenize import word_tokenize

# Models
import hdbscan
<<<<<<< HEAD
from sklearn.cluster import OPTICS, cluster_optics_dbscan
from sentence_transformers import SentenceTransformer
=======
from umap import UMAP
>>>>>>> 9788f3f2
from sklearn.feature_extraction.text import CountVectorizer
from sklearn.metrics.pairwise import cosine_similarity
from sklearn.preprocessing import MinMaxScaler, normalize

# BERTopic
from bertopic._ctfidf import ClassTFIDF
from bertopic._utils import MyLogger, check_documents_type, check_embeddings_shape, check_is_fitted
from bertopic._mmr import mmr
from bertopic.backend._utils import select_backend

# Visualization
import plotly.express as px
import plotly.graph_objects as go

logger = MyLogger("WARNING")


class BERTopic:
    """BERTopic is a topic modeling technique that leverages BERT embeddings and
    c-TF-IDF to create dense clusters allowing for easily interpretable topics
    whilst keeping important words in the topic descriptions.

    Usage:

    ```python
    from bertopic import BERTopic
    from sklearn.datasets import fetch_20newsgroups

    docs = fetch_20newsgroups(subset='all')['data']
    topic_model = BERTopic(calculate_probabilities=True)
    topics, probabilities = topic_model.fit_transform(docs)
    ```

    If you want to use your own embedding model, use it as follows:

    ```python
    from bertopic import BERTopic
    from sklearn.datasets import fetch_20newsgroups
    from sentence_transformers import SentenceTransformer

    docs = fetch_20newsgroups(subset='all')['data']
    sentence_model = SentenceTransformer("distilbert-base-nli-mean-tokens")
    topic_model = BERTopic(embedding_model=sentence_model)
    ```

    Due to the stochastisch nature of UMAP, the results from BERTopic might differ
    and the quality can degrade. Using your own embeddings allows you to
    try out BERTopic several times until you find the topics that suit
    you best.
    """
    def __init__(self,
                 language: str = "english",
                 top_n_words: int = 10,
                 n_gram_range: Tuple[int, int] = (1, 1),
                 min_topic_size: int = 10,
                 nr_topics: Union[int, str] = None,
                 low_memory: bool = False,
                 calculate_probabilities: bool = False,
                 embedding_model = None,
                 umap_model: UMAP = None,
                 hdbscan_model: hdbscan.HDBSCAN = None,
                 vectorizer_model: CountVectorizer = None,
                 verbose: bool = False,
                 ):
        """BERTopic initialization

        Arguments:
            language: The main language used in your documents. For a full overview of
                      supported languages see bertopic.backends.languages. Select
                      "multilingual" to load in a sentence-tranformers model that supports 50+ languages.
            top_n_words: The number of words per topic to extract
            n_gram_range: The n-gram range for the CountVectorizer.
                          Advised to keep high values between 1 and 3.
                          More would likely lead to memory issues.
                          NOTE: This param will not be used if you pass in your own
                          CountVectorizer.
            min_topic_size: The minimum size of the topic. Increasing this value will lead
                            to a lower number of clusters/topics.
            nr_topics: Specifying the number of topics will reduce the initial
                       number of topics to the value specified. This reduction can take
                       a while as each reduction in topics (-1) activates a c-TF-IDF
                       calculation. If this is set to None, no reduction is applied. Use
                       "auto" to automatically reduce topics that have a similarity of at
                       least 0.9, do not maps all others.
            low_memory: Sets UMAP low memory to True to make sure less memory is used.
            calculate_probabilities: Whether to calculate the topic probabilities. This could
                                     slow down the extraction of topics if you have many
                                     documents (> 100_000). Set this only to True if you
                                     have a low amount of documents or if you do not mind
                                     more computation time.
                                     NOTE: since probabilities are not calculated, you cannot
                                     use the corresponding visualization `visualize_probabilities`.
            verbose: Changes the verbosity of the model, Set to True if you want
                     to track the stages of the model.
            embedding_model: Use a custom embedding model.
                             The following backends are currently supported
                               * SentenceTransformers
                               * Flair
                               * Spacy
                               * Gensim
                               * USE (TF-Hub)
                             You can also pass in a string that points to one of the following
                             sentence-transformers models:
                               * https://www.sbert.net/docs/pretrained_models.html
            umap_model: Pass in a UMAP model to be used instead of the default
            hdbscan_model: Pass in a hdbscan.HDBSCAN model to be used instead of the default
            vectorizer_model: Pass in a CountVectorizer instead of the default
        """
        # Topic-based parameters
        if top_n_words > 30:
            raise ValueError("top_n_words should be lower or equal to 30. The preferred value is 10.")
        self.top_n_words = top_n_words
        self.min_topic_size = min_topic_size
        self.nr_topics = nr_topics
        self.low_memory = low_memory
        self.calculate_probabilities = False # calculate_probabilities :::change back if does not work
        self.verbose = verbose

        # Embedding model
        self.language = language if not embedding_model else None
        self.embedding_model = embedding_model

        # Vectorizer
        self.n_gram_range = n_gram_range
        self.vectorizer_model = vectorizer_model or CountVectorizer(ngram_range=self.n_gram_range)

        # UMAP
        self.umap_model = umap_model or UMAP(n_neighbors=15,
                                             n_components=5,
                                             min_dist=0.0,
                                             metric='cosine',
                                             low_memory=self.low_memory)

        # HDBSCAN
        # self.hdbscan_model = hdbscan_model or hdbscan.HDBSCAN(min_cluster_size=self.min_topic_size,
        #                                                       metric='euclidean',
        #                                                       cluster_selection_method='eom',
        #                                                       prediction_data=True)

        self.hdbscan_model = hdbscan_model or OPTICS(min_samples=5, xi=.05,
                                                    min_cluster_size=self.min_topic_size,
                                                    metric='cosine')

        self.topics = None
        self.topic_sizes = None
        self.reduced_topics_mapped = None
        self.mapped_topics = None
        self.topic_embeddings = None
        self.topic_sim_matrix = None

        if verbose:
            logger.set_level("DEBUG")

    def fit(self,
            documents: List[str],
            embeddings: np.ndarray = None,
            y: Union[List[int], np.ndarray] = None):
        """ Fit the models (Bert, UMAP, and, HDBSCAN) on a collection of documents and generate topics

        Arguments:
            documents: A list of documents to fit on
            embeddings: Pre-trained document embeddings. These can be used
                        instead of the sentence-transformer model
            y: The target class for (semi)-supervised modeling. Use -1 if no class for a
               specific instance is specified.

        Usage:

        ```python
        from bertopic import BERTopic
        from sklearn.datasets import fetch_20newsgroups

        docs = fetch_20newsgroups(subset='all')['data']
        topic_model = BERTopic().fit(docs)
        ```

        If you want to use your own embeddings, use it as follows:

        ```python
        from bertopic import BERTopic
        from sklearn.datasets import fetch_20newsgroups
        from sentence_transformers import SentenceTransformer

        # Create embeddings
        docs = fetch_20newsgroups(subset='all')['data']
        sentence_model = SentenceTransformer("distilbert-base-nli-mean-tokens")
        embeddings = sentence_model.encode(docs, show_progress_bar=True)

        # Create topic model
        topic_model = BERTopic().fit(docs, embeddings)
        ```
        """
        self.fit_transform(documents, embeddings, y)
        return self

    @classmethod
    def _get_doc_freq(cls, documents, l, m):
        count = 0
        for d in documents:
            d = word_tokenize(d)
            if l in d and m in d:
                count += 1
        return count

    def fit_transform(self,
                      documents: List[str],
<<<<<<< HEAD
                      embeddings: np.ndarray = None) -> Tuple[List[int],
                                                              Union[np.ndarray, None], List[int]]:
=======
                      embeddings: np.ndarray = None,
                      y: Union[List[int], np.ndarray] = None) -> Tuple[List[int],
                                                                       Union[np.ndarray, None]]:
>>>>>>> 9788f3f2
        """ Fit the models on a collection of documents, generate topics, and return the docs with topics

        Arguments:
            documents: A list of documents to fit on
            embeddings: Pre-trained document embeddings. These can be used
                        instead of the sentence-transformer model
            y: The target class for (semi)-supervised modeling. Use -1 if no class for a
               specific instance is specified.

        Returns:
            predictions: Topic predictions for each documents
            probabilities: The topic probability distribution which is returned by default.
                           If `calculate_probabilities` in BERTopic is set to False, then the
                           probabilities are not calculated to speed up computation and
                           decrease memory usage.

        Usage:

        ```python
        from bertopic import BERTopic
        from sklearn.datasets import fetch_20newsgroups

        docs = fetch_20newsgroups(subset='all')['data']
        topic_model = BERTopic(calculate_probabilities=True)
        topics, probs = topic_model.fit_transform(docs)
        ```

        If you want to use your own embeddings, use it as follows:

        ```python
        from bertopic import BERTopic
        from sklearn.datasets import fetch_20newsgroups
        from sentence_transformers import SentenceTransformer

        # Create embeddings
        docs = fetch_20newsgroups(subset='all')['data']
        sentence_model = SentenceTransformer("distilbert-base-nli-mean-tokens")
        embeddings = sentence_model.encode(docs, show_progress_bar=True)

        # Create topic model
        topic_model = BERTopic(calculate_probabilities=True)
        topics, probs = topic_model.fit_transform(docs, embeddings)
        ```
        """
        check_documents_type(documents)
        check_embeddings_shape(embeddings, documents)

        doc_org = documents

        documents = pd.DataFrame({"Document": documents,
                                  "ID": range(len(documents)),
                                  "Topic": None})

        # Extract embeddings
        if embeddings is None:
            self.embedding_model = select_backend(self.embedding_model,
                                                  language=self.language)
            embeddings = self._extract_embeddings(documents.Document,
                                                  method="document",
                                                  verbose=self.verbose)
            logger.info("Transformed documents to Embeddings")
        else:
            if self.embedding_model is not None:
                self.embedding_model = select_backend(self.embedding_model,
                                                      language=self.language)

        # Reduce dimensionality with UMAP
        umap_embeddings = self._reduce_dimensionality(embeddings, y)

        # Cluster UMAP embeddings with HDBSCAN
        print('umap donee')
        documents, probabilities = self._cluster_embeddings(umap_embeddings, documents)

        docs_df = documents

        # Extract topics by calculating c-TF-IDF
        self._extract_topics(documents)

        if self.nr_topics:
            documents = self._reduce_topics(documents)
            probabilities = self._map_probabilities(probabilities)

        predictions = documents.Topic.to_list()

        # Documents per topic as a list
        docs_df = docs_df.drop(["ID"], axis=1)

        documents_per_topic_l = docs_df.groupby('Topic')['Document'].apply(list)


        # Get a matrix of term/token counts: X.
        documents_per_topic = docs_df.groupby(['Topic'], as_index=False).agg({'Document': ' '.join})

        docs = self._preprocess_text(documents_per_topic.Document.values)
        self.vectorizer_model.fit(docs)
        words = self.vectorizer_model.get_feature_names()
        # print("WORDS", words)
        # print("length", len(words))
        X = self.vectorizer_model.transform(docs)
        # print("TERM COUNTS MATRIX", X)
        # print("shape: ", X.shape)

        M = self.top_n_words

        # topic_to_docs = {}
        # for i in range(len(predictions)):
        #     try:
        #         topic_to_docs[predictions[i]].append(i)
        #     except KeyError:
        #         topic_to_docs[predictions[i]] = [i]

        # denom = np.squeeze(np.asarray(X.sum(axis=0)))
        # print("DOCUMENT FREQUENCY: ", denom)
        # print("shape: ", denom.shape)

        coherence = []
        for t in self.get_topics():
            c = 0
            for m in range(1, M-1):
                for l in range(0, m):
                    # denom = self._get_doc_freq(doc_org, topic_to_docs[t], self.get_topic(t)[l][0])
                    denom = np.squeeze(np.asarray(X.sum(axis=0)))[words.index(self.get_topic(t)[l][0])]
                    if denom != 0:
                        numer = self._get_doc_freq(documents_per_topic_l[t], self.get_topic(t)[l][0], self.get_topic(t)[m][0])
                        c += math.log((numer + 1) / denom)
                    else:
                        c += - math.inf
                        raise Exception("Top word was not found in any document.")
            coherence.append(c)
        return predictions, probabilities, coherence

    def transform(self,
                  documents: Union[str, List[str]],
                  embeddings: np.ndarray = None) -> Tuple[List[int], np.ndarray]:
        """ After having fit a model, use transform to predict new instances

        Arguments:
            documents: A single document or a list of documents to fit on
            embeddings: Pre-trained document embeddings. These can be used
                        instead of the sentence-transformer model.

        Returns:
            predictions: Topic predictions for each documents
            probabilities: The topic probability distribution which is returned by default.
                           If `calculate_probabilities` in BERTopic is set to False, then the
                           probabilities are not calculated to speed up computation and
                           decrease memory usage.

        Usage:

        ```python
        from bertopic import BERTopic
        from sklearn.datasets import fetch_20newsgroups

        docs = fetch_20newsgroups(subset='all')['data']
        topic_model = BERTopic().fit(docs)
        topics, _ = topic_model.transform(docs)
        ```

        If you want to use your own embeddings:

        ```python
        from bertopic import BERTopic
        from sklearn.datasets import fetch_20newsgroups
        from sentence_transformers import SentenceTransformer

        # Create embeddings
        docs = fetch_20newsgroups(subset='all')['data']
        sentence_model = SentenceTransformer("distilbert-base-nli-mean-tokens")
        embeddings = sentence_model.encode(docs, show_progress_bar=True)

        # Create topic model
        topic_model = BERTopic().fit(docs, embeddings)
        topics, _ = topic_model.transform(docs, embeddings)
        ```
        """
        check_is_fitted(self)
        check_embeddings_shape(embeddings, documents)

        if isinstance(documents, str):
            documents = [documents]

        if embeddings is None:
            embeddings = self._extract_embeddings(documents,
                                                  method="document",
                                                  verbose=self.verbose)

        umap_embeddings = self.umap_model.transform(embeddings)
        # predictions, _ = hdbscan.approximate_predict(self.hdbscan_model, umap_embeddings)
         print('plssss work till here')
        predictions = self.hdbscan_model.fit_predict(umap_embeddings)

        if self.calculate_probabilities:
            probabilities = hdbscan.membership_vector(self.hdbscan_model, umap_embeddings)
            if len(documents) == 1:
                probabilities = probabilities.flatten()
        else:
            probabilities = None

        if self.mapped_topics:
            predictions = self._map_predictions(predictions)
            probabilities = self._map_probabilities(probabilities)

        return predictions, probabilities

    def topics_over_time(self,
                         docs: List[str],
                         topics: List[int],
                         timestamps: Union[List[str],
                                           List[int]],
                         nr_bins: int = None,
                         datetime_format: str = None,
                         evolution_tuning: bool = True,
                         global_tuning: bool = True) -> pd.DataFrame:
        """ Create topics over time

        To create the topics over time, BERTopic needs to be already fitted once.
        From the fitted models, the c-TF-IDF representations are calculate at
        each timestamp t. Then, the c-TF-IDF representations at timestamp t are
        averaged with the global c-TF-IDF representations in order to fine-tune the
        local representations.

        NOTE:
            Make sure to use a limited number of unique timestamps (<100) as the
            c-TF-IDF representation will be calculated at each single unique timestamp.
            Having a large number of unique timestamps can take some time to be calculated.
            Moreover, there aren't many use-cased where you would like to see the difference
            in topic representations over more than 100 different timestamps.

        Arguments:
            docs: The documents you used when calling either `fit` or `fit_transform`
            topics: The topics that were returned when calling either `fit` or `fit_transform`
            timestamps: The timestamp of each document. This can be either a list of strings or ints.
                        If it is a list of strings, then the datetime format will be automatically
                        inferred. If it is a list of ints, then the documents will be ordered by
                        ascending order.
            nr_bins: The number of bins you want to create for the timestamps. The left interval will
                     be chosen as the timestamp. An additional column will be created with the
                     entire interval.
            datetime_format: The datetime format of the timestamps if they are strings, eg “%d/%m/%Y”.
                             Set this to None if you want to have it automatically detect the format.
                             See strftime documentation for more information on choices:
                             https://docs.python.org/3/library/datetime.html#strftime-and-strptime-behavior.
            evolution_tuning: Fine-tune each topic representation at timestamp t by averaging its
                              c-TF-IDF matrix with the c-TF-IDF matrix at timestamp t-1. This creates
                              evolutionary topic representations.
            global_tuning: Fine-tune each topic representation at timestamp t by averaging its c-TF-IDF matrix
                       with the global c-TF-IDF matrix. Turn this off if you want to prevent words in
                       topic representations that could not be found in the documents at timestamp t.

        Returns:
            topics_over_time: A dataframe that contains the topic, words, and frequency of topic
                              at timestamp t.

        Usage:

        The timestamps variable represent the timestamp of each document. If you have over
        100 unique timestamps, it is advised to bin the timestamps as shown below:

        ```python
        from bertopic import BERTopic
        topic_model = BERTopic()
        topics, _ = topic_model.fit_transform(docs)
        topics_over_time = topic_model.topics_over_time(docs, topics, timestamps, nr_bins=20)
        ```
        """
        check_is_fitted(self)
        check_documents_type(docs)
        documents = pd.DataFrame({"Document": docs, "Topic": topics, "Timestamps": timestamps})
        global_c_tf_idf = normalize(self.c_tf_idf, axis=1, norm='l1', copy=False)

        all_topics = sorted(list(documents.Topic.unique()))
        all_topics_indices = {topic: index for index, topic in enumerate(all_topics)}

        if isinstance(timestamps[0], str):
            infer_datetime_format = True if not datetime_format else False
            documents["Timestamps"] = pd.to_datetime(documents["Timestamps"],
                                                     infer_datetime_format=infer_datetime_format,
                                                     format=datetime_format)

        if nr_bins:
            documents["Bins"] = pd.cut(documents.Timestamps, bins=nr_bins)
            documents["Timestamps"] = documents.apply(lambda row: row.Bins.left, 1)

        # Sort documents in chronological order
        documents = documents.sort_values("Timestamps")
        timestamps = documents.Timestamps.unique()
        if len(timestamps) > 100:
            warnings.warn(f"There are more than 100 unique timestamps (i.e., {len(timestamps)}) "
                          "which significantly slows down the application. Consider setting `nr_bins` "
                          "to a value lower than 100 to speed up calculation. ")

        # For each unique timestamp, create topic representations
        topics_over_time = []
        for index, timestamp in tqdm(enumerate(timestamps), disable=not self.verbose):

            # Calculate c-TF-IDF representation for a specific timestamp
            selection = documents.loc[documents.Timestamps == timestamp, :]
            documents_per_topic = selection.groupby(['Topic'], as_index=False).agg({'Document': ' '.join,
                                                                                    "Timestamps": "count"})
            c_tf_idf, words = self._c_tf_idf(documents_per_topic, m=len(selection), fit=False)

            if global_tuning or evolution_tuning:
                c_tf_idf = normalize(c_tf_idf, axis=1, norm='l1', copy=False)

            # Fine-tune the c-TF-IDF matrix at timestamp t by averaging it with the c-TF-IDF
            # matrix at timestamp t-1
            if evolution_tuning and index != 0:
                current_topics = sorted(list(documents_per_topic.Topic.values))
                overlapping_topics = sorted(list(set(previous_topics).intersection(set(current_topics))))

                current_overlap_idx = [current_topics.index(topic) for topic in overlapping_topics]
                previous_overlap_idx = [previous_topics.index(topic) for topic in overlapping_topics]

                c_tf_idf.tolil()[current_overlap_idx] = ((c_tf_idf[current_overlap_idx] +
                                                          previous_c_tf_idf[previous_overlap_idx]) / 2.0).tolil()

            # Fine-tune the timestamp c-TF-IDF representation based on the global c-TF-IDF representation
            # by simply taking the average of the two
            if global_tuning:
                selected_topics = [all_topics_indices[topic] for topic in documents_per_topic.Topic.values]
                c_tf_idf = (global_c_tf_idf[selected_topics] + c_tf_idf) / 2.0

            # Extract the words per topic
            labels = sorted(list(documents_per_topic.Topic.unique()))
            words_per_topic = self._extract_words_per_topic(words, c_tf_idf, labels)
            topic_frequency = pd.Series(documents_per_topic.Timestamps.values,
                                        index=documents_per_topic.Topic).to_dict()

            # Fill dataframe with results
            topics_at_timestamp = [(topic,
                                    ", ".join([words[0] for words in values][:5]),
                                    topic_frequency[topic],
                                    timestamp) for topic, values in words_per_topic.items()]
            topics_over_time.extend(topics_at_timestamp)

            if evolution_tuning:
                previous_topics = sorted(list(documents_per_topic.Topic.values))
                previous_c_tf_idf = c_tf_idf.copy()

        return pd.DataFrame(topics_over_time, columns=["Topic", "Words", "Frequency", "Timestamp"])

    def topics_per_class(self,
                         docs: List[str],
                         topics: List[int],
                         classes: Union[List[int], List[str]],
                         global_tuning: bool = True) -> pd.DataFrame:
        """ Create topics per class

        To create the topics per class, BERTopic needs to be already fitted once.
        From the fitted models, the c-TF-IDF representations are calculate at
        each class c. Then, the c-TF-IDF representations at class c are
        averaged with the global c-TF-IDF representations in order to fine-tune the
        local representations. This can be turned off if the pure representation is
        needed.

        NOTE:
            Make sure to use a limited number of unique classes (<100) as the
            c-TF-IDF representation will be calculated at each single unique class.
            Having a large number of unique classes can take some time to be calculated.

        Arguments:
            docs: The documents you used when calling either `fit` or `fit_transform`
            topics: The topics that were returned when calling either `fit` or `fit_transform`
            classes: The class of each document. This can be either a list of strings or ints.
            global_tuning: Fine-tune each topic representation at timestamp t by averaging its c-TF-IDF matrix
                       with the global c-TF-IDF matrix. Turn this off if you want to prevent words in
                       topic representations that could not be found in the documents at timestamp t.

        Returns:
            topics_per_class: A dataframe that contains the topic, words, and frequency of topics
                              for each class.

        Usage:

        ```python
        from bertopic import BERTopic
        topic_model = BERTopic()
        topics, _ = topic_model.fit_transform(docs)
        topics_per_class = topic_model.topics_per_class(docs, topics, classes)
        ```
        """
        documents = pd.DataFrame({"Document": docs, "Topic": topics, "Class": classes})
        global_c_tf_idf = normalize(self.c_tf_idf, axis=1, norm='l1', copy=False)

        # For each unique timestamp, create topic representations
        topics_per_class = []
        for index, class_ in tqdm(enumerate(set(classes)), disable=not self.verbose):

            # Calculate c-TF-IDF representation for a specific timestamp
            selection = documents.loc[documents.Class == class_, :]
            documents_per_topic = selection.groupby(['Topic'], as_index=False).agg({'Document': ' '.join,
                                                                                    "Class": "count"})
            c_tf_idf, words = self._c_tf_idf(documents_per_topic, m=len(selection), fit=False)

            # Fine-tune the timestamp c-TF-IDF representation based on the global c-TF-IDF representation
            # by simply taking the average of the two
            if global_tuning:
                c_tf_idf = normalize(c_tf_idf, axis=1, norm='l1', copy=False)
                c_tf_idf = (global_c_tf_idf[documents_per_topic.Topic.values + 1] + c_tf_idf) / 2.0

            # Extract the words per topic
            labels = sorted(list(documents_per_topic.Topic.unique()))
            words_per_topic = self._extract_words_per_topic(words, c_tf_idf, labels)
            topic_frequency = pd.Series(documents_per_topic.Class.values,
                                        index=documents_per_topic.Topic).to_dict()

            # Fill dataframe with results
            topics_at_class = [(topic,
                                ", ".join([words[0] for words in values][:5]),
                                topic_frequency[topic],
                                class_) for topic, values in words_per_topic.items()]
            topics_per_class.extend(topics_at_class)

        topics_per_class = pd.DataFrame(topics_per_class, columns=["Topic", "Words", "Frequency", "Class"])

        return topics_per_class

    def find_topics(self,
                    search_term: str,
                    top_n: int = 5) -> Tuple[List[int], List[float]]:
        """ Find topics most similar to a search_term

        Creates an embedding for search_term and compares that with
        the topic embeddings. The most similar topics are returned
        along with their similarity values.

        The search_term can be of any size but since it compares
        with the topic representation it is advised to keep it
        below 5 words.

        Arguments:
            search_term: the term you want to use to search for topics
            top_n: the number of topics to return

        Returns:
            similar_topics: the most similar topics from high to low
            similarity: the similarity scores from high to low

        Usage:

        You can use the underlying embedding model to find topics that
        best represent the search term:

        ```python
        topics, similarity = topic_model.find_topics("sports", top_n=5)
        ```

        Note that the search query is typically more accurate if the
        search_term consists of a phrase or multiple words.
        """
        if self.embedding_model is None:
            raise Exception("This method can only be used if you did not use custom embeddings.")

        topic_list = list(self.topics.keys())
        topic_list.sort()

        # Extract search_term embeddings and compare with topic embeddings
        search_embedding = self._extract_embeddings([search_term],
                                                    method="word",
                                                    verbose=False).flatten()
        sims = cosine_similarity(search_embedding.reshape(1, -1), self.topic_embeddings).flatten()

        # Extract topics most similar to search_term
        ids = np.argsort(sims)[-top_n:]
        similarity = [sims[i] for i in ids][::-1]
        similar_topics = [topic_list[index] for index in ids][::-1]

        return similar_topics, similarity

    def update_topics(self,
                      docs: List[str],
                      topics: List[int],
                      n_gram_range: Tuple[int, int] = None,
                      vectorizer_model: CountVectorizer = None):
        """ Updates the topic representation by recalculating c-TF-IDF with the new
        parameters as defined in this function.

        When you have trained a model and viewed the topics and the words that represent them,
        you might not be satisfied with the representation. Perhaps you forgot to remove
        stop_words or you want to try out a different n_gram_range. This function allows you
        to update the topic representation after they have been formed.

        Arguments:
            docs: The documents you used when calling either `fit` or `fit_transform`
            topics: The topics that were returned when calling either `fit` or `fit_transform`
            n_gram_range: The n-gram range for the CountVectorizer.
            vectorizer_model: Pass in your own CountVectorizer from scikit-learn

        Usage:

        In order to update the topic representation, you will need to first fit the topic
        model and extract topics from them. Based on these, you can update the representation:

        ```python
        topic_model.update_topics(docs, topics, n_gram_range=(2, 3))
        ```

        YOu can also use a custom vectorizer to update the representation:

        ```python
        from sklearn.feature_extraction.text import CountVectorizer
        vectorizer_model = CountVectorizer(ngram_range=(1, 2), stop_words="english")
        topic_model.update_topics(docs, topics, vectorizer_model=vectorizer_model)
        ```
        """
        check_is_fitted(self)
        if not n_gram_range:
            n_gram_range = self.n_gram_range

        self.vectorizer_model = vectorizer_model or CountVectorizer(ngram_range=n_gram_range)

        documents = pd.DataFrame({"Document": docs, "Topic": topics})
        self._extract_topics(documents)

    def get_topics(self) -> Mapping[str, Tuple[str, float]]:
        """ Return topics with top n words and their c-TF-IDF score

        Returns:
            self.topic: The top n words per topic and the corresponding c-TF-IDF score

        Usage:

        ```python
        all_topics = topic_model.get_topics()
        ```
        """
        check_is_fitted(self)
        return self.topics

    def get_topic(self, topic: int) -> Union[Mapping[str, Tuple[str, float]], bool]:
        """ Return top n words for a specific topic and their c-TF-IDF scores

        Arguments:
            topic: A specific topic for which you want its representation

        Returns:
            The top n words for a specific word and its respective c-TF-IDF scores

        Usage:

        ```python
        topic = topic_model.get_topic(12)
        ```
        """
        check_is_fitted(self)
        if self.topics.get(topic):
            return self.topics[topic]
        else:
            return False

    def get_topic_info(self, topic: int = None) -> pd.DataFrame:
        """ Get information about each topic including its id, frequency, and name

        Arguments:
            topic: A specific topic for which you want the frequency

        Returns:
            info: The information relating to either a single topic or all topics

        Usage:

        ```python
        info_df = topic_model.get_topic_info()
        ```
        """
        check_is_fitted(self)

        info = pd.DataFrame(self.topic_sizes.items(), columns=['Topic', 'Count']).sort_values("Count", ascending=False)
        info["Name"] = info.Topic.map(self.topic_names)

        if topic:
            info = info.loc[info.Topic == topic, :]

        return info

    def get_topic_freq(self, topic: int = None) -> Union[pd.DataFrame, int]:
        """ Return the the size of topics (descending order)

        Arguments:
            topic: A specific topic for which you want the frequency

        Returns:
            Either the frequency of a single topic or dataframe with
            the frequencies of all topics

        Usage:

        To extract the frequency of all topics:

        ```python
        frequency = topic_model.get_topic_freq()
        ```

        To get the frequency of a single topic:

        ```python
        frequency = topic_model.get_topic_freq(12)
        ```
        """
        check_is_fitted(self)
        if isinstance(topic, int):
            return self.topic_sizes[topic]
        else:
            return pd.DataFrame(self.topic_sizes.items(), columns=['Topic', 'Count']).sort_values("Count",
                                                                                                  ascending=False)

    def reduce_topics(self,
                      docs: List[str],
                      topics: List[int],
                      probabilities: np.ndarray = None,
                      nr_topics: int = 20) -> Tuple[List[int], np.ndarray]:
        """ Further reduce the number of topics to nr_topics.

        The number of topics is further reduced by calculating the c-TF-IDF matrix
        of the documents and then reducing them by iteratively merging the least
        frequent topic with the most similar one based on their c-TF-IDF matrices.
        The topics, their sizes, and representations are updated.

        The reasoning for putting `docs`, `topics`, and `probs` as parameters is that
        these values are not saved within BERTopic on purpose. If you were to have a
        million documents, it seems very inefficient to save those in BERTopic
        instead of a dedicated database.

        Arguments:
            docs: The docs you used when calling either `fit` or `fit_transform`
            topics: The topics that were returned when calling either `fit` or `fit_transform`
            probabilities: The probabilities that were returned when calling either `fit` or `fit_transform`
            nr_topics: The number of topics you want reduced to

        Returns:
            new_topics: Updated topics
            new_probabilities: Updated probabilities

        Usage:

        You can further reduce the topics by passing the documents with its
        topics and probabilities (if they were calculated):

        ```python
        new_topics, new_probs = topic_model.reduce_topics(docs, topics, probabilities, nr_topics=30)
        ```

        If probabilities were not calculated simply run the function without them:

        ```python
        new_topics, _= topic_model.reduce_topics(docs, topics, nr_topics=30)
        ```
        """
        check_is_fitted(self)
        self.nr_topics = nr_topics
        documents = pd.DataFrame({"Document": docs, "Topic": topics})

        # Reduce number of topics
        self._extract_topics(documents)
        documents = self._reduce_topics(documents)
        new_topics = documents.Topic.to_list()
        new_probabilities = self._map_probabilities(probabilities)

        return new_topics, new_probabilities

    def visualize_topics(self) -> go.Figure:
        """ Visualize topics, their sizes, and their corresponding words

        This visualization is highly inspired by LDAvis, a great visualization
        technique typically reserved for LDA.

        Usage:

        To visualize the topics simply run:

        ```python
        topic_model.visualize_topics()
        ```

        Or if you want to save the resulting figure:

        ```python
        fig = topic_model.visualize_topics()
        fig.write_html("path/to/file.html")
        ```
        """
        check_is_fitted(self)

        # Extract topic words and their frequencies
        topic_list = sorted(list(self.topics.keys()))
        frequencies = [self.topic_sizes[topic] for topic in topic_list]
        words = [" | ".join([word[0] for word in self.get_topic(topic)[:5]]) for topic in topic_list]

        # Embed c-TF-IDF into 2D
        embeddings = MinMaxScaler().fit_transform(self.c_tf_idf.toarray())
        embeddings = UMAP(n_neighbors=2, n_components=2, metric='hellinger').fit_transform(embeddings)

        # Visualize with plotly
        df = pd.DataFrame({"x": embeddings[1:, 0], "y": embeddings[1:, 1],
                           "Topic": topic_list[1:], "Words": words[1:], "Size": frequencies[1:]})
        return self._plotly_topic_visualization(df, topic_list)

    def visualize_topics_over_time(self,
                                   topics_over_time: pd.DataFrame,
                                   top_n: int = None,
                                   topics: List[int] = None) -> go.Figure:
        """ Visualize topics over time

        Arguments:
            topics_over_time: The topics you would like to be visualized with the
                              corresponding topic representation
            top_n: To visualize the most frequent topics instead of all
            topics: Select which topics you would like to be visualized

        Returns:
            A plotly.graph_objects.Figure including all traces

        Usage:

        To visualize the topics over time, simply run:

        ```python
        topics_over_time = topic_model.topics_over_time(docs, topics, timestamps)
        topic_model.visualize_topics_over_time(topics_over_time)
        ```

        Or if you want to save the resulting figure:

        ```python
        fig = topic_model.visualize_topics_over_time(topics_over_time)
        fig.write_html("path/to/file.html")
        ```
        """
        check_is_fitted(self)
        colors = ["#E69F00", "#56B4E9", "#009E73", "#F0E442", "#D55E00", "#0072B2", "#CC79A7"]

        # Select topics
        if topics:
            selected_topics = topics
        elif top_n:
            selected_topics = self.get_topic_freq().head(top_n + 1)[1:].Topic.values
        else:
            selected_topics = self.get_topic_freq().Topic.values

        # Prepare data
        topic_names = {key: value[:40] + "..." if len(value) > 40 else value for key, value in self.topic_names.items()}
        topics_over_time["Name"] = topics_over_time.Topic.map(topic_names)
        data = topics_over_time.loc[topics_over_time.Topic.isin(selected_topics), :]

        # Add traces
        fig = go.Figure()
        for index, topic in enumerate(data.Topic.unique()):
            trace_data = data.loc[data.Topic == topic, :]
            topic_name = trace_data.Name.values[0]
            words = trace_data.Words.values
            fig.add_trace(go.Scatter(x=trace_data.Timestamp, y=trace_data.Frequency,
                                     mode='lines',
                                     marker_color=colors[index % 7],
                                     hoverinfo="text",
                                     name=topic_name,
                                     hovertext=[f'<b>Topic {topic}</b><br>Words: {word}' for word in words]))

        # Styling of the visualization
        fig.update_xaxes(showgrid=True)
        fig.update_yaxes(showgrid=True)
        fig.update_layout(
            yaxis_title="Frequency",
            title={
                'text': "<b>Topics over Time",
                'y': .95,
                'x': 0.40,
                'xanchor': 'center',
                'yanchor': 'top',
                'font': dict(
                    size=22,
                    color="Black")
            },
            template="simple_white",
            width=1250,
            height=450,
            hoverlabel=dict(
                bgcolor="white",
                font_size=16,
                font_family="Rockwell"
            ),
            legend=dict(
                title="<b>Global Topic Representation",
            )
        )
        return fig

    def visualize_topics_per_class(self,
                                   topics_per_class: pd.DataFrame,
                                   top_n: int = 10,
                                   topics: List[int] = None):
        """ Visualize topics per class

        Arguments:
            topics_per_class: The topics you would like to be visualized with the
                              corresponding topic representation
            top_n: To visualize the most frequent topics instead of all
            topics: Select which topics you would like to be visualized

        Returns:
            A plotly.graph_objects.Figure including all traces

        Usage:

        To visualize the topics per class, simply run:

        ```python
        topics_per_class = topic_model.topics_per_class(docs, topics, classes)
        topic_model.visualize_topics_per_class(topics_per_class)
        ```

        Or if you want to save the resulting figure:

        ```python
        fig = topic_model.visualize_topics_per_class(topics_per_class)
        fig.write_html("path/to/file.html")
        ```
        """
        colors = ["#E69F00", "#56B4E9", "#009E73", "#F0E442", "#D55E00", "#0072B2", "#CC79A7"]

        # Select topics
        if topics:
            selected_topics = topics
        elif top_n:
            selected_topics = self.get_topic_freq().head(top_n + 1)[1:].Topic.values
        else:
            selected_topics = self.get_topic_freq().Topic.values

        # Prepare data
        topic_names = {key: value[:40] + "..." if len(value) > 40 else value for key, value in self.topic_names.items()}
        topics_per_class["Name"] = topics_per_class.Topic.map(topic_names)
        data = topics_per_class.loc[topics_per_class.Topic.isin(selected_topics), :]

        # Add traces
        fig = go.Figure()
        for index, topic in enumerate(selected_topics):
            if index == 0:
                visible = True
            else:
                visible = "legendonly"
            trace_data = data.loc[data.Topic == topic, :]
            topic_name = trace_data.Name.values[0]
            words = trace_data.Words.values
            fig.add_trace(go.Bar(y=trace_data.Class,
                                 x=trace_data.Frequency,
                                 visible=visible,
                                 marker_color=colors[index % 7],
                                 hoverinfo="text",
                                 name=topic_name,
                                 orientation="h",
                                 hovertext=[f'<b>Topic {topic}</b><br>Words: {word}' for word in words]))

        # Styling of the visualization
        fig.update_xaxes(showgrid=True)
        fig.update_yaxes(showgrid=True)
        fig.update_layout(
            xaxis_title="Frequency",
            yaxis_title="Class",
            title={
                'text': "<b>Topics per Class",
                'y': .95,
                'x': 0.40,
                'xanchor': 'center',
                'yanchor': 'top',
                'font': dict(
                    size=22,
                    color="Black")
            },
            template="simple_white",
            width=1250,
            height=900,
            hoverlabel=dict(
                bgcolor="white",
                font_size=16,
                font_family="Rockwell"
            ),
            legend=dict(
                title="<b>Global Topic Representation",
            )
        )
        return fig

    def visualize_distribution(self,
                               probabilities: np.ndarray,
                               min_probability: float = 0.015) -> go.Figure:
        """ Visualize the distribution of topic probabilities

        Arguments:
            probabilities: An array of probability scores
            min_probability: The minimum probability score to visualize.
                             All others are ignored.

        Usage:

        Make sure to fit the model before and only input the
        probabilities of a single document:

        ```python
        topic_model.visualize_distribution(probabilities[0])
        ```

        Or if you want to save the resulting figure:

        ```python
        fig = topic_model.visualize_distribution(probabilities[0])
        fig.write_html("path/to/file.html")
        ```
        """
        check_is_fitted(self)
        if len(probabilities[probabilities > min_probability]) == 0:
            raise ValueError("There are no values where `min_probability` is higher than the "
                             "probabilities that were supplied. Lower `min_probability` to prevent this error.")
        if not self.calculate_probabilities:
            raise ValueError("This visualization cannot be used if you have set `calculate_probabilities` to False "
                             "as it uses the topic probabilities. ")

        # Get values and indices equal or exceed the minimum probability
        labels_idx = np.argwhere(probabilities >= min_probability).flatten()
        vals = probabilities[labels_idx].tolist()

        # Create labels
        labels = []
        for idx in labels_idx:
            words = self.get_topic(idx)
            if words:
                label = [word[0] for word in words[:5]]
                label = f"<b>Topic {idx}</b>: {'_'.join(label)}"
                label = label[:40] + "..." if len(label) > 40 else label
                labels.append(label)
            else:
                vals.remove(probabilities[idx])

        # Create Figure
        fig = go.Figure(go.Bar(
            x=vals,
            y=labels,
            marker=dict(
                color='#C8D2D7',
                line=dict(
                    color='#6E8484',
                    width=1),
            ),
            orientation='h')
        )

        fig.update_layout(
            xaxis_title="Probability",
            title={
                'text': "<b>Topic Probability Distribution",
                'y': .95,
                'x': 0.5,
                'xanchor': 'center',
                'yanchor': 'top',
                'font': dict(
                    size=22,
                    color="Black")
            },
            template="simple_white",
            hoverlabel=dict(
                bgcolor="white",
                font_size=16,
                font_family="Rockwell"
            ),
        )

        return fig

    def save(self,
             path: str,
             save_embedding_model: bool = True) -> None:
        """ Saves the model to the specified path

        Arguments:
            path: the location and name of the file you want to save
            save_embedding_model: Whether to save the embedding model in this class
                                  as you might have selected a local model or one that
                                  is downloaded automatically from the cloud.

        Usage:

        ```python
        topic_model.save("my_model")
        ```

        or if you do not want the embedding_model to be saved locally:

        ```python
        topic_model.save("my_model", save_embedding_model=False)
        ```
        """
        with open(path, 'wb') as file:
            if not save_embedding_model:
                embedding_model = self.embedding_model
                self.embedding_model = None
                joblib.dump(self, file)
                self.embedding_model = embedding_model
            else:
                joblib.dump(self, file)

    @classmethod
    def load(cls,
             path: str,
             embedding_model = None):
        """ Loads the model from the specified path

        Arguments:
            path: the location and name of the BERTopic file you want to load
            embedding_model: If the embedding_model was not saved to save space or to load
                             it in from the cloud, you can load it in by specifying it here.

        Usage:

        ```python
        BERTopic.load("my_model")
        ```

        or if you did not save the embedding model:

        ```python
        BERTopic.load("my_model", embedding_model="xlm-r-bert-base-nli-stsb-mean-tokens")
        ```
        """
        with open(path, 'rb') as file:
            if embedding_model:
                topic_model = joblib.load(file)
                topic_model.embedding_model = embedding_model
            else:
                topic_model = joblib.load(file)
            return topic_model

    def get_params(self, deep: bool = False) -> Mapping[str, Any]:
        """ Get parameters for this estimator.

        Adapted from:
            https://github.com/scikit-learn/scikit-learn/blob/b3ea3ed6a/sklearn/base.py#L178

        Arguments:
            deep: bool, default=True
                  If True, will return the parameters for this estimator and
                  contained subobjects that are estimators.

        Returns:
            out: Parameter names mapped to their values.
        """
        out = dict()
        for key in self._get_param_names():
            value = getattr(self, key)
            if deep and hasattr(value, 'get_params'):
                deep_items = value.get_params().items()
                out.update((key + '__' + k, val) for k, val in deep_items)
            out[key] = value
        return out

    def _extract_embeddings(self,
                            documents: Union[List[str], str],
                            method: str = "document",
                            verbose: bool = None) -> np.ndarray:
        """ Extract sentence/document embeddings through pre-trained embeddings
        For an overview of pre-trained models: https://www.sbert.net/docs/pretrained_models.html

        Arguments:
            documents: Dataframe with documents and their corresponding IDs
            method: Whether to extract document or word-embeddings, options are "document" and "word"
            verbose: Whether to show a progressbar demonstrating the time to extract embeddings

        Returns:
            embeddings: The extracted embeddings.
        """
        if isinstance(documents, str):
            documents = [documents]

        if method == "word":
            embeddings = self.embedding_model.embed_words(documents, verbose)
        elif method == "document":
            embeddings = self.embedding_model.embed_documents(documents, verbose)
        else:
            raise ValueError("Wrong method for extracting document/word embeddings. "
                             "Either choose 'word' or 'document' as the method. ")

        return embeddings

    def _map_predictions(self, predictions: List[int]) -> List[int]:
        """ Map predictions to the correct topics if topics were reduced """
        mapped_predictions = []
        for prediction in predictions:
            while self.mapped_topics.get(prediction):
                prediction = self.mapped_topics[prediction]
            mapped_predictions.append(prediction)
        return mapped_predictions

    def _reduce_dimensionality(self,
                               embeddings: Union[np.ndarray, csr_matrix],
                               y: Union[List[int], np.ndarray] = None) -> np.ndarray:
        """ Reduce dimensionality of embeddings using UMAP and train a UMAP model

        Arguments:
            embeddings: The extracted embeddings using the sentence transformer module.
            y: The target class for (semi)-supervised dimensionality reduction

        Returns:
            umap_embeddings: The reduced embeddings
        """
        if isinstance(embeddings, csr_matrix):
            self.umap_model = UMAP(n_neighbors=15,
                                   n_components=5,
                                   metric='hellinger',
                                   low_memory=self.low_memory).fit(embeddings, y=y)
        else:
            self.umap_model.fit(embeddings, y=y)
        umap_embeddings = self.umap_model.transform(embeddings)
        logger.info("Reduced dimensionality with UMAP")
        return np.nan_to_num(umap_embeddings)

    def _cluster_embeddings(self,
                            umap_embeddings: np.ndarray,
                            documents: pd.DataFrame) -> Tuple[pd.DataFrame,
                                                              np.ndarray]:
        """ Cluster UMAP embeddings with HDBSCAN

        Arguments:
            umap_embeddings: The reduced sentence embeddings with UMAP
            documents: Dataframe with documents and their corresponding IDs

        Returns:
            documents: Updated dataframe with documents and their corresponding IDs
                       and newly added Topics
            probabilities: The distribution of probabilities
        """
        self.hdbscan_model.fit(umap_embeddings)
        documents['Topic'] = self.hdbscan_model.labels_

        if self.calculate_probabilities:
            probabilities = hdbscan.all_points_membership_vectors(self.hdbscan_model)
        else:
            probabilities = None

        self._update_topic_size(documents)
        logger.info("Clustered UMAP embeddings with HDBSCAN")
        return documents, probabilities

    def _extract_topics(self, documents: pd.DataFrame):
        """ Extract topics from the clusters using a class-based TF-IDF

        Arguments:
            documents: Dataframe with documents and their corresponding IDs

        Returns:
            c_tf_idf: The resulting matrix giving a value (importance score) for each word per topic
        """
        documents_per_topic = documents.groupby(['Topic'], as_index=False).agg({'Document': ' '.join})
        self.c_tf_idf, words = self._c_tf_idf(documents_per_topic, m=len(documents))
        self.topics = self._extract_words_per_topic(words)
        self._create_topic_vectors()
        self.topic_names = {key: f"{key}_" + "_".join([word[0] for word in values[:4]])
                            for key, values in
                            self.topics.items()}

    def _create_topic_vectors(self):
        """ Creates embeddings per topics based on their topic representation

        We start by creating embeddings out of the topic representation. This
        results in a number of embeddings per topic. Then, we take the weighted
        average of embeddings in a topic by their c-TF-IDF score. This will put
        more emphasis to words that represent a topic best.

        Only allow topic vectors to be created if there are no custom embeddings and therefore
        a sentence-transformer model to be used or there are custom embeddings but it is allowed
        to use a different multi-lingual sentence-transformer model
        """
        if self.embedding_model is not None:
            topic_list = list(self.topics.keys())
            topic_list.sort()
            n = self.top_n_words

            # Extract embeddings for all words in all topics
            topic_words = [self.get_topic(topic) for topic in topic_list]
            topic_words = [word[0] for topic in topic_words for word in topic]
            embeddings = self._extract_embeddings(topic_words,
                                                  method="word",
                                                  verbose=False)

            # Take the weighted average of word embeddings in a topic based on their c-TF-IDF value
            # The embeddings var is a single numpy matrix and therefore slicing is necessary to
            # access the words per topic
            topic_embeddings = []
            for i, topic in enumerate(topic_list):
                word_importance = [val[1] for val in self.get_topic(topic)]
                if sum(word_importance) == 0:
                    word_importance = [1 for _ in range(len(self.get_topic(topic)))]
                topic_embedding = np.average(embeddings[i * n: n + (i * n)], weights=word_importance, axis=0)
                topic_embeddings.append(topic_embedding)

            self.topic_embeddings = topic_embeddings

    def _c_tf_idf(self, documents_per_topic: pd.DataFrame, m: int, fit: bool = True) -> Tuple[csr_matrix, List[str]]:
        """ Calculate a class-based TF-IDF where m is the number of total documents.

        Arguments:
            documents_per_topic: The joined documents per topic such that each topic has a single
                                 string made out of multiple documents
            m: The total number of documents (unjoined)
            fit: Whether to fit a new vectorizer or use the fitted self.vectorizer_model

        Returns:
            tf_idf: The resulting matrix giving a value (importance score) for each word per topic
            words: The names of the words to which values were given
        """
        documents = self._preprocess_text(documents_per_topic.Document.values)

        if fit:
            self.vectorizer_model.fit(documents)

        words = self.vectorizer_model.get_feature_names()
        X = self.vectorizer_model.transform(documents)

        if fit:
            self.transformer = ClassTFIDF().fit(X, n_samples=m)

        c_tf_idf = self.transformer.transform(X)

        self.topic_sim_matrix = cosine_similarity(c_tf_idf)

        return c_tf_idf, words

    def _update_topic_size(self, documents: pd.DataFrame):
        """ Calculate the topic sizes

        Arguments:
            documents: Updated dataframe with documents and their corresponding IDs and newly added Topics
        """
        sizes = documents.groupby(['Topic']).count().sort_values("Document", ascending=False).reset_index()
        self.topic_sizes = dict(zip(sizes.Topic, sizes.Document))

    def _extract_words_per_topic(self,
                                 words: List[str],
                                 c_tf_idf: csr_matrix = None,
                                 labels: List[int] = None) -> Mapping[str,
                                                                      List[Tuple[str, float]]]:
        """ Based on tf_idf scores per topic, extract the top n words per topic

        If the top words per topic need to be extracted, then only the `words` parameter
        needs to be passed. If the top words per topic in a specific timestamp, then it
        is important to pass the timestamp-based c-TF-IDF matrix and its corresponding
        labels.

        Arguments:
            words: List of all words (sorted according to tf_idf matrix position)
            c_tf_idf: A c-TF-IDF matrix from which to calculate the top words
            labels: A list of topic labels

        Returns:
            topics: The top words per topic
        """
        if c_tf_idf is None:
            c_tf_idf = self.c_tf_idf.toarray()
        else:
            c_tf_idf = c_tf_idf.toarray()

        if labels is None:
            labels = sorted(list(self.topic_sizes.keys()))

        # Get top 30 words per topic based on c-TF-IDF score
        indices = c_tf_idf.argsort()[:, -30:]
        topics = {label: [(words[j], c_tf_idf[i][j])
                          for j in indices[i]][::-1]
                  for i, label in enumerate(labels)}

        # Extract word embeddings for the top 30 words per topic and compare it
        # with the topic embedding to keep only the words most similar to the topic embedding
        if self.embedding_model is not None:

            for topic, topic_words in topics.items():
                words = [word[0] for word in topic_words]
                word_embeddings = self._extract_embeddings(words,
                                                           method="word",
                                                           verbose=False)
                topic_embedding = self._extract_embeddings(" ".join(words), method="word", verbose=False).reshape(1, -1)

                topic_words = mmr(topic_embedding, word_embeddings, words, top_n=self.top_n_words, diversity=0)
                topics[topic] = [(word, value) for word, value in topics[topic] if word in topic_words]

        return topics

    def _reduce_topics(self, documents: pd.DataFrame) -> pd.DataFrame:
        """ Reduce topics to self.nr_topics

        Arguments:
            documents: Dataframe with documents and their corresponding IDs and Topics

        Returns:
            documents: Updated dataframe with documents and the reduced number of Topics
        """
        if isinstance(self.nr_topics, int):
            documents = self._reduce_to_n_topics(documents)
        elif isinstance(self.nr_topics, str):
            documents = self._auto_reduce_topics(documents)
        else:
            raise ValueError("nr_topics needs to be an int or 'auto'! ")

        return documents

    def _reduce_to_n_topics(self, documents: pd.DataFrame) -> pd.DataFrame:
        """ Reduce topics to self.nr_topics

        Arguments:
            documents: Dataframe with documents and their corresponding IDs and Topics

        Returns:
            documents: Updated dataframe with documents and the reduced number of Topics
        """
        if not self.mapped_topics:
            self.mapped_topics = {}
        initial_nr_topics = len(self.get_topics())

        # Create topic similarity matrix
        similarities = cosine_similarity(self.c_tf_idf)
        np.fill_diagonal(similarities, 0)

        while len(self.get_topic_freq()) > self.nr_topics + 1:
            # Find most similar topic to least common topic
            topic_to_merge = self.get_topic_freq().iloc[-1].Topic
            topic_to_merge_into = np.argmax(similarities[topic_to_merge + 1]) - 1
            similarities[:, topic_to_merge + 1] = -1

            # Update Topic labels
            documents.loc[documents.Topic == topic_to_merge, "Topic"] = topic_to_merge_into
            self.mapped_topics[topic_to_merge] = topic_to_merge_into

            # Update new topic content
            self._update_topic_size(documents)

        self._extract_topics(documents)

        if initial_nr_topics <= self.nr_topics:
            logger.info(f"Since {initial_nr_topics} were found, they could not be reduced to {self.nr_topics}")
        else:
            logger.info(f"Reduced number of topics from {initial_nr_topics} to {len(self.get_topic_freq())}")

        return documents

    def _auto_reduce_topics(self, documents: pd.DataFrame) -> pd.DataFrame:
        """ Reduce the number of topics as long as it exceeds a minimum similarity of 0.915

        Arguments:
            documents: Dataframe with documents and their corresponding IDs and Topics

        Returns:
            documents: Updated dataframe with documents and the reduced number of Topics
        """
        initial_nr_topics = len(self.get_topics())
        has_mapped = []
        if not self.mapped_topics:
            self.mapped_topics = {}

        # Create topic similarity matrix
        similarities = cosine_similarity(self.c_tf_idf)
        np.fill_diagonal(similarities, 0)

        # Do not map the top 10% most frequent topics
        not_mapped = int(np.ceil(len(self.get_topic_freq()) * 0.1))
        to_map = self.get_topic_freq().Topic.values[not_mapped:][::-1]

        for topic_to_merge in to_map:
            # Find most similar topic to least common topic
            similarity = np.max(similarities[topic_to_merge + 1])
            topic_to_merge_into = np.argmax(similarities[topic_to_merge + 1]) - 1

            # Only map topics if they have a high similarity
            if (similarity > 0.915) & (topic_to_merge_into not in has_mapped):
                # Update Topic labels
                documents.loc[documents.Topic == topic_to_merge, "Topic"] = topic_to_merge_into
                self.mapped_topics[topic_to_merge] = topic_to_merge_into
                similarities[:, topic_to_merge + 1] = -1

                # Update new topic content
                self._update_topic_size(documents)
                has_mapped.append(topic_to_merge)

        self._extract_topics(documents)

        logger.info(f"Reduced number of topics from {initial_nr_topics} to {len(self.get_topic_freq())}")

        return documents

    def _map_probabilities(self, probabilities: Union[np.ndarray, None]) -> Union[np.ndarray, None]:
        """ Map the probabilities to the reduced topics.
        This is achieved by adding the probabilities together
        of all topics that were mapped to the same topic. Then,
        the topics that were mapped from were set to 0 as they
        were reduced.

        Arguments:
            probabilities: An array containing probabilities

        Returns:
            new_probabilities: Updated probabilities

        """
        if isinstance(probabilities, np.ndarray):
            new_probabilities = probabilities.copy()
            for from_topic, to_topic in self.mapped_topics.items():
                if to_topic != -1 and from_topic != -1:
                    new_probabilities[:, to_topic] += new_probabilities[:, from_topic]
                new_probabilities[:, from_topic] = 0

            return new_probabilities.round(3)
        else:
            return None

    @staticmethod
    def _plotly_topic_visualization(df: pd.DataFrame,
                                    topic_list: List[str]):
        """ Create plotly-based visualization of topics with a slider for topic selection """

        def get_color(topic_selected):
            if topic_selected == -1:
                marker_color = ["#B0BEC5" for _ in topic_list[1:]]
            else:
                marker_color = ["red" if topic == topic_selected else "#B0BEC5" for topic in topic_list[1:]]
            return [{'marker.color': [marker_color]}]

        # Prepare figure range
        x_range = (df.x.min() - abs((df.x.min()) * .15), df.x.max() + abs((df.x.max()) * .15))
        y_range = (df.y.min() - abs((df.y.min()) * .15), df.y.max() + abs((df.y.max()) * .15))

        # Plot topics
        fig = px.scatter(df, x="x", y="y", size="Size", size_max=40, template="simple_white", labels={"x": "", "y": ""},
                         hover_data={"x": False, "y": False, "Topic": True, "Words": True, "Size": True})
        fig.update_traces(marker=dict(color="#B0BEC5", line=dict(width=2, color='DarkSlateGrey')))

        # Update hover order
        fig.update_traces(hovertemplate="<br>".join(["<b>Topic %{customdata[2]}</b>",
                                                     "Words: %{customdata[3]}",
                                                     "Size: %{customdata[4]}"]))

        # Create a slider for topic selection
        steps = [dict(label=f"Topic {topic}", method="update", args=get_color(topic)) for topic in topic_list[1:]]
        sliders = [dict(active=0, pad={"t": 50}, steps=steps)]

        # Stylize layout
        fig.update_layout(
            title={
                'text': "<b>Intertopic Distance Map",
                'y': .95,
                'x': 0.5,
                'xanchor': 'center',
                'yanchor': 'top',
                'font': dict(
                    size=22,
                    color="Black")
            },
            width=650,
            height=650,
            hoverlabel=dict(
                bgcolor="white",
                font_size=16,
                font_family="Rockwell"
            ),
            xaxis={"visible": False},
            yaxis={"visible": False},
            sliders=sliders
        )

        # Update axes ranges
        fig.update_xaxes(range=x_range)
        fig.update_yaxes(range=y_range)

        # Add grid in a 'plus' shape
        fig.add_shape(type="line",
                      x0=sum(x_range) / 2, y0=y_range[0], x1=sum(x_range) / 2, y1=y_range[1],
                      line=dict(color="#CFD8DC", width=2))
        fig.add_shape(type="line",
                      x0=x_range[0], y0=sum(y_range) / 2, x1=x_range[1], y1=sum(y_range) / 2,
                      line=dict(color="#9E9E9E", width=2))
        fig.add_annotation(x=x_range[0], y=sum(y_range) / 2, text="D1", showarrow=False, yshift=10)
        fig.add_annotation(y=y_range[1], x=sum(x_range) / 2, text="D2", showarrow=False, xshift=10)
        fig.data = fig.data[::-1]

        return fig

    def _preprocess_text(self, documents: np.ndarray) -> List[str]:
        """ Basic preprocessing of text

        Steps:
            * Lower text
            * Replace \n and \t with whitespace
            * Only keep alpha-numerical characters
        """
        cleaned_documents = [doc.lower() for doc in documents]
        cleaned_documents = [doc.replace("\n", " ") for doc in cleaned_documents]
        cleaned_documents = [doc.replace("\t", " ") for doc in cleaned_documents]
        if self.language == "english":
            cleaned_documents = [re.sub(r'[^A-Za-z0-9 ]+', '', doc) for doc in cleaned_documents]
        cleaned_documents = [doc if doc != "" else "emptydoc" for doc in cleaned_documents]
        return cleaned_documents

    @classmethod
    def _get_param_names(cls):
        """Get parameter names for the estimator

        Adapted from:
            https://github.com/scikit-learn/scikit-learn/blob/b3ea3ed6a/sklearn/base.py#L178
        """
        init_signature = inspect.signature(cls.__init__)
        parameters = sorted([p.name for p in init_signature.parameters.values()
                             if p.name != 'self' and p.kind != p.VAR_KEYWORD])
        return parameters

    def __str__(self):
        """Get a string representation of the current object.

        Returns:
            str: Human readable representation of the most important model parameters.
                 The parameters that represent models are ignored due to their
        """
        parameters = ""
        for parameter, value in self.get_params().items():
            value = str(value)
            if "(" in value and value[0] != "(":
                value = value.split("(")[0] + "(...)"
            parameters += f"{parameter}={value}, "

        return f"BERTopic({parameters[:-2]})"<|MERGE_RESOLUTION|>--- conflicted
+++ resolved
@@ -15,12 +15,9 @@
 
 # Models
 import hdbscan
-<<<<<<< HEAD
 from sklearn.cluster import OPTICS, cluster_optics_dbscan
 from sentence_transformers import SentenceTransformer
-=======
 from umap import UMAP
->>>>>>> 9788f3f2
 from sklearn.feature_extraction.text import CountVectorizer
 from sklearn.metrics.pairwise import cosine_similarity
 from sklearn.preprocessing import MinMaxScaler, normalize
@@ -227,14 +224,8 @@
 
     def fit_transform(self,
                       documents: List[str],
-<<<<<<< HEAD
                       embeddings: np.ndarray = None) -> Tuple[List[int],
                                                               Union[np.ndarray, None], List[int]]:
-=======
-                      embeddings: np.ndarray = None,
-                      y: Union[List[int], np.ndarray] = None) -> Tuple[List[int],
-                                                                       Union[np.ndarray, None]]:
->>>>>>> 9788f3f2
         """ Fit the models on a collection of documents, generate topics, and return the docs with topics
 
         Arguments:

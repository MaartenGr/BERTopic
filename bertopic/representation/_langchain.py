import pandas as pd
<<<<<<< HEAD
from langchain.docstore.document import Document
from langchain.schema.runnable import Runnable, RunnableConfig
from scipy.sparse import csr_matrix
from typing import Any, Dict, Mapping, List, Optional, Tuple, Union
=======
from tqdm import tqdm
from scipy.sparse import csr_matrix
from typing import Mapping, List, Tuple, Union, Callable
from langchain.docstore.document import Document
from bertopic.representation._base import BaseRepresentation
from bertopic.representation._utils import truncate_document
>>>>>>> 62e97dde

from bertopic.representation._base import BaseRepresentation

DEFAULT_PROMPT = "What are these documents about? Please give a single label."


class LangChain(BaseRepresentation):
    """ Using chains in langchain to generate topic labels.

    Currently, only chains from question answering is implemented. See:
    https://langchain.readthedocs.io/en/latest/modules/chains/combine_docs_examples/question_answering.html

    Arguments:
        chain: A langchain chain that has two input parameters, `input_documents` and `query`.
        prompt: The prompt to be used in the model. If no prompt is given,
                `self.default_prompt_` is used instead.
        nr_docs: The number of documents to pass to LangChain if a prompt
                 with the `["DOCUMENTS"]` tag is used.
        diversity: The diversity of documents to pass to LangChain.
                   Accepts values between 0 and 1. A higher 
                   values results in passing more diverse documents
                   whereas lower values passes more similar documents.
        doc_length: The maximum length of each document. If a document is longer,
                    it will be truncated. If None, the entire document is passed.
        tokenizer: The tokenizer used to calculate to split the document into segments
                   used to count the length of a document. 
                       * If tokenizer is 'char', then the document is split up 
                         into characters which are counted to adhere to `doc_length`
                       * If tokenizer is 'whitespace', the the document is split up
                         into words separated by whitespaces. These words are counted
                         and truncated depending on `doc_length`
                       * If tokenizer is 'vectorizer', then the internal CountVectorizer
                         is used to tokenize the document. These tokens are counted
                         and trunctated depending on `doc_length`. They are decoded with 
                         whitespaces.
                       * If tokenizer is a callable, then that callable is used to tokenize
                         the document. These tokens are counted and truncated depending
                         on `doc_length`
    Usage:

    To use this, you will need to install the langchain package first.
    Additionally, you will need an underlying LLM to support langchain,
    like openai:

    `pip install langchain`
    `pip install openai`

    Then, you can create your chain as follows:

    ```python
    from langchain.chains.question_answering import load_qa_chain
    from langchain.llms import OpenAI
    chain = load_qa_chain(OpenAI(temperature=0, openai_api_key=my_openai_api_key), chain_type="stuff")
    ```

    Finally, you can pass the chain to BERTopic as follows:

    ```python
    from bertopic.representation import LangChain

    # Create your representation model
    representation_model = LangChain(chain)

    # Use the representation model in BERTopic on top of the default pipeline
    topic_model = BERTopic(representation_model=representation_model)
    ```

    You can also use a custom prompt:

    ```python
    prompt = "What are these documents about? Please give a single label."
    representation_model = LangChain(chain, prompt=prompt)
    ```
    """
    # TODO: update docstring
    def __init__(self,
<<<<<<< HEAD
                 chain: Runnable,
                 prompt: Optional[str] = None,
                 config: Union[RunnableConfig, Dict[str, Any], None] = None,
                 nr_samples: int = 500,
                 nr_repr_docs: int = 4,
                 diversity: Optional[float] = None,
                 truncate_len: Union[int, None] = 1000,
=======
                 chain,
                 prompt: str = None,
                 nr_docs: int = 4,
                 diversity: float = None,
                 doc_length: int = None,
                 tokenizer: Union[str, Callable] = None
>>>>>>> 62e97dde
                 ):
        self.chain = chain
        self.prompt = prompt if prompt is not None else DEFAULT_PROMPT
        self.default_prompt_ = DEFAULT_PROMPT
<<<<<<< HEAD
        self.config = config
        self.nr_samples = nr_samples
        self.nr_repr_docs = nr_repr_docs
        self.diversity = diversity
        self.truncate_len = truncate_len
=======
        self.nr_docs = nr_docs
        self.diversity = diversity
        self.doc_length = doc_length
        self.tokenizer = tokenizer
>>>>>>> 62e97dde

    def extract_topics(self,
                       topic_model,
                       documents: pd.DataFrame,
                       c_tf_idf: csr_matrix,
                       topics: Mapping[str, List[Tuple[str, float]]]
                       ) -> Mapping[str, List[Tuple[str, int]]]:
        """ Extract topics

        Arguments:
            topic_model: A BERTopic model
            documents: All input documents
            c_tf_idf: The topic c-TF-IDF representation
            topics: The candidate topics as calculated with c-TF-IDF

        Returns:
            updated_topics: Updated topic representations
        """
<<<<<<< HEAD
        # Extract the top `nr_repr_docs` representative documents per topic
        # Use all documents if `nr_repr_docs` is None
        nr_repr_docs = self.nr_repr_docs if self.nr_repr_docs is not None else len(documents)
=======
        # Extract the top 4 representative documents per topic
>>>>>>> 62e97dde
        repr_docs_mappings, _, _, _ = topic_model._extract_representative_docs(
            c_tf_idf=c_tf_idf,
            documents=documents,
            topics=topics,
<<<<<<< HEAD
            nr_samples=self.nr_samples,
            nr_repr_docs=nr_repr_docs,
            diversity=self.diversity,
        )

        # Generate label using langchain's batch functionality
        chain_docs: List[List[Document]] = [
            [
                Document(
                    page_content=doc if self.truncate_len is None else doc[:self.truncate_len]
                )
                for doc in docs
            ]
            for docs in repr_docs_mappings.values()
        ]

        # `self.chain` must take `input_documents` and `question` as input keys
        inputs: List[Dict[str, Union[List[str], str]]] = [
            {"input_documents": docs, "question": self.prompt}
            for docs in chain_docs
        ]

        # `self.chain` must return a dict with an `output_text` key
        outputs: List[Dict[str, str]] = self.chain.batch(inputs=inputs, config=self.config)
        # same output key as the `StuffDocumentsChain` returned by `load_qa_chain`
        labels: List[str] = [output["output_text"].strip() for output in outputs]

        updated_topics = {
            topic: [(label, 1)] + [("", 0) for _ in range(9)]
            for topic, label in zip(repr_docs_mappings.keys(), labels)
        }
=======
            nr_samples=500,
            nr_repr_docs=self.nr_docs,
            diversity=self.diversity
        )

        # Generate label using langchain
        updated_topics = {}
        for topic, docs in tqdm(repr_docs_mappings.items(), disable=not topic_model.verbose):
            truncated_docs = [truncate_document(topic_model, self.doc_length, self.tokenizer, doc) for doc in docs]
            chain_docs = [Document(page_content=doc) for doc in truncated_docs]
            label = self.chain.run(input_documents=chain_docs, question=self.prompt).strip()
            updated_topics[topic] = [(label, 1)] + [("", 0) for _ in range(9)]
>>>>>>> 62e97dde

        return updated_topics<|MERGE_RESOLUTION|>--- conflicted
+++ resolved
@@ -1,19 +1,12 @@
 import pandas as pd
-<<<<<<< HEAD
 from langchain.docstore.document import Document
 from langchain.schema.runnable import Runnable, RunnableConfig
 from scipy.sparse import csr_matrix
-from typing import Any, Dict, Mapping, List, Optional, Tuple, Union
-=======
 from tqdm import tqdm
-from scipy.sparse import csr_matrix
-from typing import Mapping, List, Tuple, Union, Callable
-from langchain.docstore.document import Document
+from typing import Any, Callable, Dict, Mapping, List, Optional, Tuple, Union
+
 from bertopic.representation._base import BaseRepresentation
 from bertopic.representation._utils import truncate_document
->>>>>>> 62e97dde
-
-from bertopic.representation._base import BaseRepresentation
 
 DEFAULT_PROMPT = "What are these documents about? Please give a single label."
 
@@ -88,38 +81,22 @@
     """
     # TODO: update docstring
     def __init__(self,
-<<<<<<< HEAD
-                 chain: Runnable,
-                 prompt: Optional[str] = None,
-                 config: Union[RunnableConfig, Dict[str, Any], None] = None,
-                 nr_samples: int = 500,
-                 nr_repr_docs: int = 4,
-                 diversity: Optional[float] = None,
-                 truncate_len: Union[int, None] = 1000,
-=======
                  chain,
                  prompt: str = None,
+                 chain_config = None,
                  nr_docs: int = 4,
                  diversity: float = None,
                  doc_length: int = None,
                  tokenizer: Union[str, Callable] = None
->>>>>>> 62e97dde
                  ):
         self.chain = chain
         self.prompt = prompt if prompt is not None else DEFAULT_PROMPT
         self.default_prompt_ = DEFAULT_PROMPT
-<<<<<<< HEAD
-        self.config = config
-        self.nr_samples = nr_samples
-        self.nr_repr_docs = nr_repr_docs
-        self.diversity = diversity
-        self.truncate_len = truncate_len
-=======
+        self.chain_config = chain_config
         self.nr_docs = nr_docs
         self.diversity = diversity
         self.doc_length = doc_length
         self.tokenizer = tokenizer
->>>>>>> 62e97dde
 
     def extract_topics(self,
                        topic_model,
@@ -138,28 +115,26 @@
         Returns:
             updated_topics: Updated topic representations
         """
-<<<<<<< HEAD
-        # Extract the top `nr_repr_docs` representative documents per topic
-        # Use all documents if `nr_repr_docs` is None
-        nr_repr_docs = self.nr_repr_docs if self.nr_repr_docs is not None else len(documents)
-=======
         # Extract the top 4 representative documents per topic
->>>>>>> 62e97dde
         repr_docs_mappings, _, _, _ = topic_model._extract_representative_docs(
             c_tf_idf=c_tf_idf,
             documents=documents,
             topics=topics,
-<<<<<<< HEAD
-            nr_samples=self.nr_samples,
-            nr_repr_docs=nr_repr_docs,
-            diversity=self.diversity,
+            nr_samples=500,
+            nr_repr_docs=self.nr_docs,
+            diversity=self.diversity
         )
 
         # Generate label using langchain's batch functionality
         chain_docs: List[List[Document]] = [
             [
                 Document(
-                    page_content=doc if self.truncate_len is None else doc[:self.truncate_len]
+                    page_content=truncate_document(
+                        topic_model,
+                        self.doc_length,
+                        self.tokenizer,
+                        doc
+                    )
                 )
                 for doc in docs
             ]
@@ -173,7 +148,7 @@
         ]
 
         # `self.chain` must return a dict with an `output_text` key
-        outputs: List[Dict[str, str]] = self.chain.batch(inputs=inputs, config=self.config)
+        outputs: List[Dict[str, str]] = self.chain.batch(inputs=inputs, config=self.chain_config)
         # same output key as the `StuffDocumentsChain` returned by `load_qa_chain`
         labels: List[str] = [output["output_text"].strip() for output in outputs]
 
@@ -181,19 +156,5 @@
             topic: [(label, 1)] + [("", 0) for _ in range(9)]
             for topic, label in zip(repr_docs_mappings.keys(), labels)
         }
-=======
-            nr_samples=500,
-            nr_repr_docs=self.nr_docs,
-            diversity=self.diversity
-        )
-
-        # Generate label using langchain
-        updated_topics = {}
-        for topic, docs in tqdm(repr_docs_mappings.items(), disable=not topic_model.verbose):
-            truncated_docs = [truncate_document(topic_model, self.doc_length, self.tokenizer, doc) for doc in docs]
-            chain_docs = [Document(page_content=doc) for doc in truncated_docs]
-            label = self.chain.run(input_documents=chain_docs, question=self.prompt).strip()
-            updated_topics[topic] = [(label, 1)] + [("", 0) for _ in range(9)]
->>>>>>> 62e97dde
 
         return updated_topics
--- conflicted
+++ resolved
@@ -1,14 +1,10 @@
 import pytest
 import logging
 import numpy as np
-<<<<<<< HEAD
-from bertopic._utils import check_documents_type, check_embeddings_shape, MyLogger, get_unique_distances
 from typing import List
+from bertopic._utils import check_documents_type, check_embeddings_shape, MyLogger, select_topic_representation, get_unique_distances
+from scipy.sparse import csr_matrix
 
-=======
-from bertopic._utils import check_documents_type, check_embeddings_shape, MyLogger, select_topic_representation
-from scipy.sparse import csr_matrix
->>>>>>> ef0b9a99
 
 def test_logger():
     logger = MyLogger()
@@ -40,9 +36,8 @@
     embeddings = np.array([[1, 2, 3],
                            [2, 3, 4]])
     check_embeddings_shape(embeddings, docs)
+    
 
-
-<<<<<<< HEAD
 def test_make_unique_distances():
     def check_dists(dists: List[float], noise_max: float):
         unique_dists = get_unique_distances(np.array(dists, dtype=float), noise_max=noise_max)
@@ -56,7 +51,8 @@
 
     # test whether the distances are sorted in ascending order when the distances are all the same
     check_dists([0, 0, 0, 0, 0, 0, 0], noise_max=1e-7)
-=======
+
+    
 def test_select_topic_representation():
     ctfidf_embeddings = np.array([[1, 1, 1]])
     ctfidf_embeddings_sparse = csr_matrix(
@@ -97,5 +93,4 @@
     # check that `csr_matrix` is not casted to `np.ndarray` when `ctfidf_as_ndarray` is False
     repr_ = select_topic_representation(ctfidf_embeddings_sparse, None, output_ndarray=False)[0]
 
-    assert isinstance(repr_, csr_matrix)
->>>>>>> ef0b9a99
+    assert isinstance(repr_, csr_matrix)